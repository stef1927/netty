/*
 * Copyright 2013 The Netty Project
 *
 * The Netty Project licenses this file to you under the Apache License,
 * version 2.0 (the "License"); you may not use this file except in compliance
 * with the License. You may obtain a copy of the License at:
 *
 *   http://www.apache.org/licenses/LICENSE-2.0
 *
 * Unless required by applicable law or agreed to in writing, software
 * distributed under the License is distributed on an "AS IS" BASIS, WITHOUT
 * WARRANTIES OR CONDITIONS OF ANY KIND, either express or implied. See the
 * License for the specific language governing permissions and limitations
 * under the License.
 */
#define _GNU_SOURCE
#include <jni.h>
#include <stdbool.h>
#include <stdint.h>
#include <stdlib.h>
#include <string.h>
#include <errno.h>
#include <libaio.h>
#include <sys/epoll.h>
#include <sys/eventfd.h>
<<<<<<< HEAD
#include <sys/sendfile.h>
#include <sys/uio.h>
=======
>>>>>>> c67a3b05
#include <sys/un.h>
#include <netinet/in.h>
#include <netinet/tcp.h>
#include <sys/types.h>
#include <sys/socket.h>
#include <sys/timerfd.h>
#include <unistd.h>
#include <arpa/inet.h>
#include <fcntl.h>
#include <sys/utsname.h>
#include <stddef.h>
#include <limits.h>
#include <inttypes.h>
#include <link.h>
#include <time.h>

#include "netty_epoll_linuxsocket.h"
#include "netty_unix_errors.h"
#include "netty_unix_filedescriptor.h"
#include "netty_unix_jni.h"
#include "netty_unix_limits.h"
#include "netty_unix_socket.h"
#include "netty_unix_util.h"

// TCP_FASTOPEN is defined in linux 3.7. We define this here so older kernels can compile.
#ifndef TCP_FASTOPEN
#define TCP_FASTOPEN 23
#endif

// optional
extern int epoll_create1(int flags) __attribute__((weak));

#ifdef IO_NETTY_SENDMMSG_NOT_FOUND
extern int sendmmsg(int sockfd, struct mmsghdr* msgvec, unsigned int vlen, unsigned int flags) __attribute__((weak));

#ifndef __USE_GNU
struct mmsghdr {
    struct msghdr msg_hdr;  /* Message header */
    unsigned int  msg_len;  /* Number of bytes transmitted */
};
#endif
#endif

// Those are initialized in the init(...) method and cached for performance reasons
jfieldID packetAddrFieldId = NULL;
jfieldID packetScopeIdFieldId = NULL;
jfieldID packetPortFieldId = NULL;
jfieldID packetMemoryAddressFieldId = NULL;
jfieldID packetCountFieldId = NULL;

// util methods
static int getSysctlValue(const char * property, int* returnValue) {
    int rc = -1;
    FILE *fd=fopen(property, "r");
    if (fd != NULL) {
      char buf[32] = {0x0};
      if (fgets(buf, 32, fd) != NULL) {
        *returnValue = atoi(buf);
        rc = 0;
      }
      fclose(fd);
    }
    return rc;
}

static inline jint epollCtl(JNIEnv* env, jint efd, int op, jint fd, jint flags) {
    uint32_t events = flags;
    struct epoll_event ev = {
        .data.fd = fd,
        .events = events
    };

    return epoll_ctl(efd, op, fd, &ev);
}
// JNI Registered Methods Begin
static jint netty_epoll_native_eventFd(JNIEnv* env, jclass clazz) {
    jint eventFD = eventfd(0, EFD_CLOEXEC | EFD_NONBLOCK);

    if (eventFD < 0) {
        netty_unix_errors_throwChannelExceptionErrorNo(env, "eventfd() failed: ", errno);
    }
    return eventFD;
}

static jint netty_epoll_native_timerFd(JNIEnv* env, jclass clazz) {
    jint timerFD = timerfd_create(CLOCK_MONOTONIC, TFD_CLOEXEC | TFD_NONBLOCK);

    if (timerFD < 0) {
        netty_unix_errors_throwChannelExceptionErrorNo(env, "timerfd_create() failed: ", errno);
    }
    return timerFD;
}

static void netty_epoll_native_eventFdWrite(JNIEnv* env, jclass clazz, jint fd, jlong value) {
    jint eventFD = eventfd_write(fd, (eventfd_t) value);

    if (eventFD < 0) {
        netty_unix_errors_throwChannelExceptionErrorNo(env, "eventfd_write() failed: ", errno);
    }
}

static jlong netty_epoll_native_eventFdRead(JNIEnv* env, jclass clazz, jint fd) {
    uint64_t eventfd_t;

    int err = eventfd_read(fd, &eventfd_t);
    if (err != 0) {
        if (errno != EAGAIN && errno != -EAGAIN)
        {
            // something is serious wrong
            netty_unix_errors_throwRuntimeExceptionErrorNo(env, "eventfd_read() failed: ", errno);
        }
        return 0;
    }
	return (long) eventfd_t;
}

static void netty_epoll_native_timerFdRead(JNIEnv* env, jclass clazz, jint fd) {
    uint64_t timerFireCount;

    if (read(fd, &timerFireCount, sizeof(uint64_t)) < 0) {
        // it is expected that this is only called where there is known to be activity, so this is an error.
        netty_unix_errors_throwChannelExceptionErrorNo(env, "read() failed: ", errno);
    }
}

static void netty_epoll_native_timerFdRead(JNIEnv* env, jclass clazz, jint fd) {
    uint64_t timerFireCount;

    if (read(fd, &timerFireCount, sizeof(uint64_t)) < 0) {
        // it is expected that this is only called where there is known to be activity, so this is an error.
        netty_unix_errors_throwChannelExceptionErrorNo(env, "read() failed: ", errno);
    }
}

static jint netty_epoll_native_epollCreate(JNIEnv* env, jclass clazz) {
    jint efd;
    if (epoll_create1) {
        efd = epoll_create1(EPOLL_CLOEXEC);
    } else {
        // size will be ignored anyway but must be positive
        efd = epoll_create(126);
    }
    if (efd < 0) {
        int err = errno;
        if (epoll_create1) {
            netty_unix_errors_throwChannelExceptionErrorNo(env, "epoll_create1() failed: ", err);
        } else {
            netty_unix_errors_throwChannelExceptionErrorNo(env, "epoll_create() failed: ", err);
        }
        return efd;
    }
    if (!epoll_create1) {
        if (fcntl(efd, F_SETFD, FD_CLOEXEC) < 0) {
            int err = errno;
            close(efd);
            netty_unix_errors_throwChannelExceptionErrorNo(env, "fcntl() failed: ", err);
            return err;
        }
    }
    return efd;
}

static jint netty_epoll_native_epollWait0(JNIEnv* env, jclass clazz, jint efd, jlong address, jint len, jint timerFd, jint tvSec, jint tvNsec) {
    struct epoll_event *ev = (struct epoll_event*) (intptr_t) address;
    int result, err;

    if (tvSec == 0 && tvNsec == 0) {
        // Zeros = poll (aka return immediately).
        do {
            result = epoll_wait(efd, ev, len, 0);
            if (result >= 0) {
                return result;
            }
        } while((err = errno) == EINTR);
    } else {
        struct itimerspec ts;
        memset(&ts.it_interval, 0, sizeof(struct timespec));
        ts.it_value.tv_sec = tvSec;
        ts.it_value.tv_nsec = tvNsec;
        if (timerfd_settime(timerFd, 0, &ts, NULL) < 0) {
            netty_unix_errors_throwChannelExceptionErrorNo(env, "timerfd_settime() failed: ", errno);
            return -1;
        }
        do {
            result = epoll_wait(efd, ev, len, -1);
            if (result > 0) {
                // Detect timeout, and preserve the epoll_wait API.
                if (result == 1 && ev[0].data.fd == timerFd) {
                    // We assume that timerFD is in ET mode. So we must consume this event to ensure we are notified
                    // of future timer events because ET mode only notifies a single time until the event is consumed.
                    uint64_t timerFireCount;
                    // We don't care what the result is. We just want to consume the wakeup event and reset ET.
                    result = read(timerFd, &timerFireCount, sizeof(uint64_t));
                    return 0;
                }
                return result;
            }
        } while((err = errno) == EINTR);
    }
    return -err;
}

static jint netty_epoll_native_epollCtlAdd0(JNIEnv* env, jclass clazz, jint efd, jint fd, jint flags) {
    int res = epollCtl(env, efd, EPOLL_CTL_ADD, fd, flags);
    if (res < 0) {
        return -errno;
    }
    return res;
}
static jint netty_epoll_native_epollCtlMod0(JNIEnv* env, jclass clazz, jint efd, jint fd, jint flags) {
    int res = epollCtl(env, efd, EPOLL_CTL_MOD, fd, flags);
    if (res < 0) {
        return -errno;
    }
    return res;
}

static jint netty_epoll_native_epollCtlDel0(JNIEnv* env, jclass clazz, jint efd, jint fd) {
    // Create an empty event to workaround a bug in older kernels which can not handle NULL.
    struct epoll_event event = { 0 };
    int res = epoll_ctl(efd, EPOLL_CTL_DEL, fd, &event);
    if (res < 0) {
        return -errno;
    }
    return res;
}

static jint netty_epoll_native_sendmmsg0(JNIEnv* env, jclass clazz, jint fd, jobjectArray packets, jint offset, jint len) {
    struct mmsghdr msg[len];
    struct sockaddr_storage addr[len];
    socklen_t addrSize;
    int i;

    memset(msg, 0, sizeof(msg));

    for (i = 0; i < len; i++) {

        jobject packet = (*env)->GetObjectArrayElement(env, packets, i + offset);
        jbyteArray address = (jbyteArray) (*env)->GetObjectField(env, packet, packetAddrFieldId);
        jint scopeId = (*env)->GetIntField(env, packet, packetScopeIdFieldId);
        jint port = (*env)->GetIntField(env, packet, packetPortFieldId);

        if (netty_unix_socket_initSockaddr(env, address, scopeId, port, &addr[i], &addrSize) == -1) {
            return -1;
        }

        msg[i].msg_hdr.msg_name = &addr[i];
        msg[i].msg_hdr.msg_namelen = addrSize;

        msg[i].msg_hdr.msg_iov = (struct iovec*) (intptr_t) (*env)->GetLongField(env, packet, packetMemoryAddressFieldId);
        msg[i].msg_hdr.msg_iovlen = (*env)->GetIntField(env, packet, packetCountFieldId);;
    }

    ssize_t res;
    int err;
    do {
       res = sendmmsg(fd, msg, len, 0);
       // keep on writing if it was interrupted
    } while (res == -1 && ((err = errno) == EINTR));

    if (res < 0) {
        return -err;
    }
    return (jint) res;
}

static jstring netty_epoll_native_kernelVersion(JNIEnv* env, jclass clazz) {
    struct utsname name;

    int res = uname(&name);
    if (res == 0) {
        return (*env)->NewStringUTF(env, name.release);
    }
    netty_unix_errors_throwRuntimeExceptionErrorNo(env, "uname() failed: ", errno);
    return NULL;
}

static jboolean netty_epoll_native_isSupportingSendmmsg(JNIEnv* env, jclass clazz) {
    // Use & to avoid warnings with -Wtautological-pointer-compare when sendmmsg is
    // not weakly defined.
    if (&sendmmsg != NULL) {
        return JNI_TRUE;
    }
    return JNI_FALSE;
}

static jboolean netty_epoll_native_isSupportingTcpFastopen(JNIEnv* env, jclass clazz) {
    int fastopen = 0;
    getSysctlValue("/proc/sys/net/ipv4/tcp_fastopen", &fastopen);
    if (fastopen > 0) {
        return JNI_TRUE;
    }
    return JNI_FALSE;
}

static jint netty_epoll_native_epollet(JNIEnv* env, jclass clazz) {
    return EPOLLET;
}

static jint netty_epoll_native_epollin(JNIEnv* env, jclass clazz) {
    return EPOLLIN;
}

static jint netty_epoll_native_epollout(JNIEnv* env, jclass clazz) {
    return EPOLLOUT;
}

static jint netty_epoll_native_epollrdhup(JNIEnv* env, jclass clazz) {
    return EPOLLRDHUP;
}

static jint netty_epoll_native_epollerr(JNIEnv* env, jclass clazz) {
    return EPOLLERR;
}

static jint netty_epoll_native_efdnonblock(JNIEnv* env, jclass clazz) {
    return EFD_NONBLOCK;
}

static jint netty_epoll_native_eagain(JNIEnv* env, jclass clazz) {
    return EAGAIN;
}

static jint netty_epoll_native_sizeofEpollEvent(JNIEnv* env, jclass clazz) {
    return sizeof(struct epoll_event);
}

static jint netty_epoll_native_offsetofEpollData(JNIEnv* env, jclass clazz) {
    return offsetof(struct epoll_event, data);
}

static jint netty_epoll_native_splice0(JNIEnv* env, jclass clazz, jint fd, jlong offIn, jint fdOut, jlong offOut, jlong len) {
    ssize_t res;
    int err;
    loff_t off_in = (loff_t) offIn;
    loff_t off_out = (loff_t) offOut;

    loff_t* p_off_in = off_in >= 0 ? &off_in : NULL;
    loff_t* p_off_out = off_in >= 0 ? &off_out : NULL;

    do {
       res = splice(fd, p_off_in, fdOut, p_off_out, (size_t) len, SPLICE_F_NONBLOCK | SPLICE_F_MOVE);
       // keep on splicing if it was interrupted
    } while (res == -1 && ((err = errno) == EINTR));

    if (res < 0) {
        return -err;
    }
    return (jint) res;
}

static jint netty_epoll_native_tcpMd5SigMaxKeyLen(JNIEnv* env, jclass clazz) {
    struct tcp_md5sig md5sig;

    // Defensive size check
    if (sizeof(md5sig.tcpm_key) < TCP_MD5SIG_MAXKEYLEN) {
        return sizeof(md5sig.tcpm_key);
    }

    return TCP_MD5SIG_MAXKEYLEN;
}

//LibAIO methods

// the maximum number of buffers for a vectored IO request
#define MAX_NUM_BUFFERS_PER_REQUEST 8

typedef struct netty_iocb
{
    struct iocb iocb;
    int slot; // -1 when not in use, the index in the array in netty_io_context when in use
    struct iovec iovec[MAX_NUM_BUFFERS_PER_REQUEST]; // for vectored requests, unused otherwise
} netty_iocb_t;

typedef struct netty_io_context
{
    io_context_t aio;
    int concurrency;
    netty_iocb_t* requests;
} netty_io_context_t;


static jlong netty_epoll_native_createAIOContext0(JNIEnv* env, jclass clazz, jint concurrency) {

    if (concurrency <= 0 || concurrency > 1024) {
        netty_unix_errors_throwRuntimeException(env, "invalid concurrency level, it should be > 0 and <= 1024.");
        return JNI_ERR;
    }

    netty_io_context_t* ctx = malloc(sizeof(netty_io_context_t));
    ctx->aio = 0;
    ctx->concurrency = concurrency;
    ctx->requests = calloc(concurrency, sizeof(netty_iocb_t));

    int i;
    for (i = 0; i < ctx->concurrency; i++) {
        ctx->requests[i].slot = -1;
    }

    int r;
    r = io_setup(concurrency, &(ctx->aio));
    if (r != 0) {
        netty_unix_errors_throwChannelExceptionErrorNo(env, "io_setup() failed: ", -r);
    }

    return (long) ctx;
}

static void netty_epoll_native_destroyAIOContext0(JNIEnv* env, jclass clazz, jlong ctxaddr) {

    netty_io_context_t* ctx = (netty_io_context_t*) ctxaddr;

    free(ctx->requests);
    free(ctx);
}

static void netty_epoll_native_submitAIORead0(JNIEnv* env, jclass clazz, jlong ctxaddr, jint efd, jint fd,
                                              jint num_requests, jintArray in_slots, jlongArray in_offsets, // every request has a slot, an offset
                                              jintArray in_num_buffers, jlongArray in_buf_addresses, // a number of buffers K, K buffer addresses
                                              jlongArray in_buf_lengths) { // and K buffer lenghts

    netty_io_context_t* ctx = (netty_io_context_t*) ctxaddr;

    if (num_requests <= 0 || num_requests > ctx->concurrency) {
        netty_unix_errors_throwRuntimeException(env, "invalid number of requests, it should be > 0 and <= max concurrency.");
        return;
    }

    int* slots = (*env)->GetIntArrayElements(env, in_slots, NULL);
    long* offsets = (*env)->GetLongArrayElements(env, in_offsets, NULL);
    int* num_buffers = (*env)->GetIntArrayElements(env, in_num_buffers, NULL);
    long* buf_addresses = (*env)->GetLongArrayElements(env, in_buf_addresses, NULL);
    long* buf_lengths = (*env)->GetLongArrayElements(env, in_buf_lengths, NULL);

    int i, j;
    int nbuffers_processed = 0;

    //TODO - we could avoid this array allocation by using seq. slots or a max fixed concurrency limit
    struct iocb** iocbps = calloc(num_requests, sizeof(struct iocb*));

    //printf("Num requests: %d\n", num_requests);

    for(i = 0; i < num_requests; i++) {

        int slot = slots[i];
        if (slot < 0 || slot >= ctx->concurrency) {
            netty_unix_errors_throwRuntimeException(env, "invalid slot");
            goto error;
        }

        //printf("Processing req. nr. %d on slot %d\n", i, slot);

        netty_iocb_t* niocbp = &(ctx->requests[slot]);
        if (niocbp->slot != -1) {
            netty_unix_errors_throwRuntimeException(env, "selected slot already in use");
            goto error;
        }

        niocbp->slot = slot;

        struct iocb* iocbp = &niocbp->iocb;
        iocbps[i] = iocbp;

        long offset = offsets[i];
        int nbuffers = num_buffers[i];
        memset(niocbp->iovec, 0, sizeof(niocbp->iovec));

        // TODO - see if the case nbuffers == 1 can be treated with vectored IO too
        if (nbuffers == 1) {
            long buf_address = buf_addresses[nbuffers_processed];
            long length = buf_lengths[nbuffers_processed];

            //printf("Processing simple req with buffer %ld of length %ld\n", buf_address, length);

            if (buf_address & 511 != 0) {
               netty_unix_errors_throwRuntimeException(env, "buffer is not memory aligned");
               goto error;
            }

            io_prep_pread(iocbp, fd, (void *)buf_address, length, offset);
        }
        else {
            if (nbuffers <= 0 || nbuffers > MAX_NUM_BUFFERS_PER_REQUEST) {
                netty_unix_errors_throwRuntimeException(env, "invalid number of buffers, it should be > 0 and <= MAX_NUM_BUFFERS_PER_REQUEST, typically 8.");
               goto error;
            }

            //printf("Processing vectored request with %d buffers\n", nbuffers);

            for(j = 0; j < nbuffers; j++) {
                long buf_address = buf_addresses[nbuffers_processed + j];
                long length = buf_lengths[nbuffers_processed + j];

                //printf("...buffer %ld of length %ld\n", buf_address, length);

                if (buf_address & 511 != 0) {
                    netty_unix_errors_throwRuntimeException(env, "buffer is not memory aligned");
                    goto error;
                }

                niocbp->iovec[j].iov_base = (void *)buf_address;
                niocbp->iovec[j].iov_len = length;
            }

            io_prep_preadv(iocbp, fd, niocbp->iovec, nbuffers, offset);
        }

        nbuffers_processed += nbuffers;
        io_set_eventfd(iocbp, efd);
    }

    //printf("Submitting request\n");
    int r = io_submit(ctx->aio, num_requests, iocbps);
    if (r != num_requests) {
        //printf("io_submit() failed with %d\n", r);
        netty_unix_errors_throwChannelExceptionErrorNo(env, "io_submit() failed: ", -r);
        goto error;
    }

    goto cleanup;

error: // release the slots
    for(i = 0; i < num_requests; i++) {
        netty_iocb_t* niocbp = (netty_iocb_t *)iocbps[i];
        if (niocbp != NULL) {
            niocbp->slot = -1;
        }
    }

cleanup: // release temporary arrays

    free(iocbps); // can be freed after io_submit()

    (*env)->ReleaseIntArrayElements(env, in_slots, slots, 0);
    (*env)->ReleaseLongArrayElements(env, in_offsets, offsets, 0);
    (*env)->ReleaseIntArrayElements(env, in_num_buffers, num_buffers, 0);
    (*env)->ReleaseLongArrayElements(env, in_buf_addresses, buf_addresses, 0);
    (*env)->ReleaseLongArrayElements(env, in_buf_lengths, buf_lengths, 0);
}

static jint netty_epoll_native_getAIOEvents0(JNIEnv* env, jclass clazz, jlong ctxaddr, jlongArray result) {

    netty_io_context_t* ctx = (netty_io_context_t*) ctxaddr;
    struct io_event events[ctx->concurrency];

    struct timespec timeout;
    timeout.tv_sec = 0;
    timeout.tv_nsec = 0;

    int r, j, slot;
    r = io_getevents(ctx->aio, 1, ctx->concurrency, events, &timeout);
    //printf("io_getevents() returned %d\n", r);

    if (r > 0) {
        unsigned long resultArray[r * 2];
        for (j = 0; j < r; ++j) {
            struct io_event event = events[j];
            struct netty_iocb* niocb = (netty_iocb_t *) event.obj;

            slot = niocb->slot;
            niocb->slot = -1;

            //printf("slot: %d, res: %ld, res2: %ld\n", slot, (long)event.res, (long)event.res2);
            resultArray[(int) j] = (long) slot;

            if (((long)event.res2) < 0) {
                // From what I understood by looking at inode.c, res2 will either be zero or neg.ve. It can
                // happen that res2 signals an error with a neg.ve value but res is > 0 if there was a partial
                // transfer of data
                resultArray[(int) (j + r)] = (long) event.res2;
            }
            else {
                // here res can be neg.ve, in which case it indicates a failure code handled java side. If it is >= 0
                // it instead indicates the number of bytes transferred.
                resultArray[(int) (j + r)] = (long) event.res;
            }
         }

         (*env)->SetLongArrayRegion(env, result, 0, r * 2, resultArray);
    } else if (r < 0) {
       netty_unix_errors_throwChannelExceptionErrorNo(env, "io_getevents() failed: ", r);
    }

    return r;
}

// JNI Registered Methods End

// JNI Method Registration Table Begin
static const JNINativeMethod statically_referenced_fixed_method_table[] = {
  { "epollet", "()I", (void *) netty_epoll_native_epollet },
  { "epollin", "()I", (void *) netty_epoll_native_epollin },
  { "epollout", "()I", (void *) netty_epoll_native_epollout },
  { "epollrdhup", "()I", (void *) netty_epoll_native_epollrdhup },
  { "epollerr", "()I", (void *) netty_epoll_native_epollerr },
  { "efdnonblock", "()I", (void *) netty_epoll_native_efdnonblock },
  { "eagain", "()I", (void *) netty_epoll_native_eagain },
  { "tcpMd5SigMaxKeyLen", "()I", (void *) netty_epoll_native_tcpMd5SigMaxKeyLen },
  { "isSupportingSendmmsg", "()Z", (void *) netty_epoll_native_isSupportingSendmmsg },
  { "isSupportingTcpFastopen", "()Z", (void *) netty_epoll_native_isSupportingTcpFastopen },
  { "kernelVersion", "()Ljava/lang/String;", (void *) netty_epoll_native_kernelVersion }
};
static const jint statically_referenced_fixed_method_table_size = sizeof(statically_referenced_fixed_method_table) / sizeof(statically_referenced_fixed_method_table[0]);
static const JNINativeMethod fixed_method_table[] = {
  { "eventFd", "()I", (void *) netty_epoll_native_eventFd },
  { "timerFd", "()I", (void *) netty_epoll_native_timerFd },
  { "eventFdWrite", "(IJ)V", (void *) netty_epoll_native_eventFdWrite },
<<<<<<< HEAD
  { "eventFdRead", "(I)J", (void *) netty_epoll_native_eventFdRead },
=======
  { "eventFdRead", "(I)V", (void *) netty_epoll_native_eventFdRead },
>>>>>>> c67a3b05
  { "timerFdRead", "(I)V", (void *) netty_epoll_native_timerFdRead },
  { "epollCreate", "()I", (void *) netty_epoll_native_epollCreate },
  { "epollWait0", "(IJIIII)I", (void *) netty_epoll_native_epollWait0 },
  { "epollCtlAdd0", "(III)I", (void *) netty_epoll_native_epollCtlAdd0 },
  { "epollCtlMod0", "(III)I", (void *) netty_epoll_native_epollCtlMod0 },
  { "epollCtlDel0", "(II)I", (void *) netty_epoll_native_epollCtlDel0 },
  // "sendmmsg0" has a dynamic signature
  { "sizeofEpollEvent", "()I", (void *) netty_epoll_native_sizeofEpollEvent },
  { "offsetofEpollData", "()I", (void *) netty_epoll_native_offsetofEpollData },
  { "splice0", "(IJIJJ)I", (void *) netty_epoll_native_splice0 },
  { "createAIOContext0", "(I)J", (void *) netty_epoll_native_createAIOContext0 },
  { "submitAIORead0", "(JIII[I[J[I[J[J)V", (void *) netty_epoll_native_submitAIORead0 },
  { "getAIOEvents0", "(J[J)I", (void *) netty_epoll_native_getAIOEvents0 },
  { "destroyAIOContext0", "(J)V", (void *) netty_epoll_native_destroyAIOContext0 }
};
static const jint fixed_method_table_size = sizeof(fixed_method_table) / sizeof(fixed_method_table[0]);

static jint dynamicMethodsTableSize() {
    return fixed_method_table_size + 1; // 1 is for the dynamic method signatures.
}

static JNINativeMethod* createDynamicMethodsTable(const char* packagePrefix) {
    JNINativeMethod* dynamicMethods = malloc(sizeof(JNINativeMethod) * dynamicMethodsTableSize());
    memcpy(dynamicMethods, fixed_method_table, sizeof(fixed_method_table));
    char* dynamicTypeName = netty_unix_util_prepend(packagePrefix, "io/netty/channel/epoll/NativeDatagramPacketArray$NativeDatagramPacket;II)I");
    JNINativeMethod* dynamicMethod = &dynamicMethods[fixed_method_table_size];
    dynamicMethod->name = "sendmmsg0";
    dynamicMethod->signature = netty_unix_util_prepend("(I[L", dynamicTypeName);
    dynamicMethod->fnPtr = (void *) netty_epoll_native_sendmmsg0;
    free(dynamicTypeName);
    return dynamicMethods;
}

static void freeDynamicMethodsTable(JNINativeMethod* dynamicMethods) {
    jint fullMethodTableSize = dynamicMethodsTableSize();
    jint i = fixed_method_table_size;
    for (; i < fullMethodTableSize; ++i) {
        free(dynamicMethods[i].signature);
    }
    free(dynamicMethods);
}
// JNI Method Registration Table End

static jint netty_epoll_native_JNI_OnLoad(JNIEnv* env, const char* packagePrefix) {
    // We must register the statically referenced methods first!
    if (netty_unix_util_register_natives(env,
            packagePrefix,
            "io/netty/channel/epoll/NativeStaticallyReferencedJniMethods",
            statically_referenced_fixed_method_table,
            statically_referenced_fixed_method_table_size) != 0) {
        return JNI_ERR;
    }
    // Register the methods which are not referenced by static member variables
    JNINativeMethod* dynamicMethods = createDynamicMethodsTable(packagePrefix);
    if (netty_unix_util_register_natives(env,
            packagePrefix,
            "io/netty/channel/epoll/Native",
            dynamicMethods,
            dynamicMethodsTableSize()) != 0) {
        freeDynamicMethodsTable(dynamicMethods);
        return JNI_ERR;
    }
    freeDynamicMethodsTable(dynamicMethods);
    dynamicMethods = NULL;
    // Load all c modules that we depend upon
    if (netty_unix_limits_JNI_OnLoad(env, packagePrefix) == JNI_ERR) {
        return JNI_ERR;
    }
    if (netty_unix_errors_JNI_OnLoad(env, packagePrefix) == JNI_ERR) {
        return JNI_ERR;
    }
    if (netty_unix_filedescriptor_JNI_OnLoad(env, packagePrefix) == JNI_ERR) {
        return JNI_ERR;
    }
    if (netty_unix_socket_JNI_OnLoad(env, packagePrefix) == JNI_ERR) {
        return JNI_ERR;
    }
    if (netty_epoll_linuxsocket_JNI_OnLoad(env, packagePrefix) == JNI_ERR) {
        return JNI_ERR;
    }

    // Initialize this module
    char* nettyClassName = netty_unix_util_prepend(packagePrefix, "io/netty/channel/epoll/NativeDatagramPacketArray$NativeDatagramPacket");
    jclass nativeDatagramPacketCls = (*env)->FindClass(env, nettyClassName);
    free(nettyClassName);
    nettyClassName = NULL;
    if (nativeDatagramPacketCls == NULL) {
        // pending exception...
        return JNI_ERR;
    }

    packetAddrFieldId = (*env)->GetFieldID(env, nativeDatagramPacketCls, "addr", "[B");
    if (packetAddrFieldId == NULL) {
        netty_unix_errors_throwRuntimeException(env, "failed to get field ID: NativeDatagramPacket.addr");
        return JNI_ERR;
    }
    packetScopeIdFieldId = (*env)->GetFieldID(env, nativeDatagramPacketCls, "scopeId", "I");
    if (packetScopeIdFieldId == NULL) {
        netty_unix_errors_throwRuntimeException(env, "failed to get field ID: NativeDatagramPacket.scopeId");
        return JNI_ERR;
    }
    packetPortFieldId = (*env)->GetFieldID(env, nativeDatagramPacketCls, "port", "I");
    if (packetPortFieldId == NULL) {
        netty_unix_errors_throwRuntimeException(env, "failed to get field ID: NativeDatagramPacket.port");
        return JNI_ERR;
    }
    packetMemoryAddressFieldId = (*env)->GetFieldID(env, nativeDatagramPacketCls, "memoryAddress", "J");
    if (packetMemoryAddressFieldId == NULL) {
        netty_unix_errors_throwRuntimeException(env, "failed to get field ID: NativeDatagramPacket.memoryAddress");
        return JNI_ERR;
    }

    packetCountFieldId = (*env)->GetFieldID(env, nativeDatagramPacketCls, "count", "I");
    if (packetCountFieldId == NULL) {
        netty_unix_errors_throwRuntimeException(env, "failed to get field ID: NativeDatagramPacket.count");
        return JNI_ERR;
    }

    return NETTY_JNI_VERSION;
}

static void netty_epoll_native_JNI_OnUnLoad(JNIEnv* env) {
    netty_unix_limits_JNI_OnUnLoad(env);
    netty_unix_errors_JNI_OnUnLoad(env);
    netty_unix_filedescriptor_JNI_OnUnLoad(env);
    netty_unix_socket_JNI_OnUnLoad(env);
    netty_epoll_linuxsocket_JNI_OnUnLoad(env);
}

// Invoked by the JVM when statically linked
jint JNI_OnLoad_netty_transport_native_epoll(JavaVM* vm, void* reserved) {
    JNIEnv* env;
    if ((*vm)->GetEnv(vm, (void**) &env, NETTY_JNI_VERSION) != JNI_OK) {
        return JNI_ERR;
    }
    char* packagePrefix = NULL;
#ifndef NETTY_BUILD_STATIC
    Dl_info dlinfo;
    jint status = 0;
    // We need to use an address of a function that is uniquely part of this library, so choose a static
    // function. See https://github.com/netty/netty/issues/4840.
    if (!dladdr((void*) netty_epoll_native_JNI_OnUnLoad, &dlinfo)) {
        fprintf(stderr, "FATAL: transport-native-epoll JNI call to dladdr failed!\n");
        return JNI_ERR;
    }
    packagePrefix = netty_unix_util_parse_package_prefix(dlinfo.dli_fname, "netty_transport_native_epoll", &status);
    if (status == JNI_ERR) {
        fprintf(stderr, "FATAL: transport-native-epoll JNI encountered unexpected dlinfo.dli_fname: %s\n", dlinfo.dli_fname);
        return JNI_ERR;
    }
#endif /* NETTY_BUILD_STATIC */
    jint ret = netty_epoll_native_JNI_OnLoad(env, packagePrefix);

    if (packagePrefix != NULL) {
      free(packagePrefix);
      packagePrefix = NULL;
    }

    return ret;
}

#ifndef NETTY_BUILD_STATIC
JNIEXPORT jint JNI_OnLoad(JavaVM* vm, void* reserved) {
    return JNI_OnLoad_netty_transport_native_epoll(vm, reserved);
}
#endif /* NETTY_BUILD_STATIC */

// Invoked by the JVM when statically linked
void JNI_OnUnload_netty_transport_native_epoll(JavaVM* vm, void* reserved) {
    JNIEnv* env;
    if ((*vm)->GetEnv(vm, (void**) &env, NETTY_JNI_VERSION) != JNI_OK) {
        // Something is wrong but nothing we can do about this :(
        return;
    }
    netty_epoll_native_JNI_OnUnLoad(env);
}

#ifndef NETTY_BUILD_STATIC
JNIEXPORT void JNI_OnUnload(JavaVM* vm, void* reserved) {
  JNI_OnUnload_netty_transport_native_epoll(vm, reserved);
}
#endif /* NETTY_BUILD_STATIC */<|MERGE_RESOLUTION|>--- conflicted
+++ resolved
@@ -23,11 +23,7 @@
 #include <libaio.h>
 #include <sys/epoll.h>
 #include <sys/eventfd.h>
-<<<<<<< HEAD
-#include <sys/sendfile.h>
 #include <sys/uio.h>
-=======
->>>>>>> c67a3b05
 #include <sys/un.h>
 #include <netinet/in.h>
 #include <netinet/tcp.h>
@@ -56,7 +52,6 @@
 #ifndef TCP_FASTOPEN
 #define TCP_FASTOPEN 23
 #endif
-
 // optional
 extern int epoll_create1(int flags) __attribute__((weak));
 
@@ -134,23 +129,13 @@
 
     int err = eventfd_read(fd, &eventfd_t);
     if (err != 0) {
-        if (errno != EAGAIN && errno != -EAGAIN)
-        {
+        if (errno != EAGAIN && errno != -EAGAIN){
             // something is serious wrong
             netty_unix_errors_throwRuntimeExceptionErrorNo(env, "eventfd_read() failed: ", errno);
         }
         return 0;
     }
 	return (long) eventfd_t;
-}
-
-static void netty_epoll_native_timerFdRead(JNIEnv* env, jclass clazz, jint fd) {
-    uint64_t timerFireCount;
-
-    if (read(fd, &timerFireCount, sizeof(uint64_t)) < 0) {
-        // it is expected that this is only called where there is known to be activity, so this is an error.
-        netty_unix_errors_throwChannelExceptionErrorNo(env, "read() failed: ", errno);
-    }
 }
 
 static void netty_epoll_native_timerFdRead(JNIEnv* env, jclass clazz, jint fd) {
@@ -635,11 +620,7 @@
   { "eventFd", "()I", (void *) netty_epoll_native_eventFd },
   { "timerFd", "()I", (void *) netty_epoll_native_timerFd },
   { "eventFdWrite", "(IJ)V", (void *) netty_epoll_native_eventFdWrite },
-<<<<<<< HEAD
   { "eventFdRead", "(I)J", (void *) netty_epoll_native_eventFdRead },
-=======
-  { "eventFdRead", "(I)V", (void *) netty_epoll_native_eventFdRead },
->>>>>>> c67a3b05
   { "timerFdRead", "(I)V", (void *) netty_epoll_native_timerFdRead },
   { "epollCreate", "()I", (void *) netty_epoll_native_epollCreate },
   { "epollWait0", "(IJIIII)I", (void *) netty_epoll_native_epollWait0 },
