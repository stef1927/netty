/*
 * Copyright 2013 The Netty Project
 *
 * The Netty Project licenses this file to you under the Apache License,
 * version 2.0 (the "License"); you may not use this file except in compliance
 * with the License. You may obtain a copy of the License at:
 *
 *   http://www.apache.org/licenses/LICENSE-2.0
 *
 * Unless required by applicable law or agreed to in writing, software
 * distributed under the License is distributed on an "AS IS" BASIS, WITHOUT
 * WARRANTIES OR CONDITIONS OF ANY KIND, either express or implied. See the
 * License for the specific language governing permissions and limitations
 * under the License.
 */
#define _GNU_SOURCE
#include <jni.h>
#include <stdint.h>
#include <stdlib.h>
#include <string.h>
#include <errno.h>
#include <libaio.h>
#include <sys/epoll.h>
#include <sys/eventfd.h>
#include <sys/sendfile.h>
#include <sys/un.h>
#include <netinet/in.h>
#include <netinet/tcp.h>
#include <sys/types.h>
#include <sys/socket.h>
#include <unistd.h>
#include <arpa/inet.h>
#include <fcntl.h>
#include <sys/utsname.h>
#include <stddef.h>
#include <limits.h>
#include <inttypes.h>
#include <link.h>
#include <time.h>

#include "netty_epoll_linuxsocket.h"
#include "netty_unix_errors.h"
#include "netty_unix_filedescriptor.h"
#include "netty_unix_jni.h"
#include "netty_unix_limits.h"
#include "netty_unix_socket.h"
#include "netty_unix_util.h"

// TCP_FASTOPEN is defined in linux 3.7. We define this here so older kernels can compile.
#ifndef TCP_FASTOPEN
#define TCP_FASTOPEN 23
#endif

/**
 * On older Linux kernels, epoll can't handle timeout
 * values bigger than (LONG_MAX - 999ULL)/HZ.
 *
 * See:
 *   - https://github.com/libevent/libevent/blob/master/epoll.c#L138
 *   - http://cvs.schmorp.de/libev/ev_epoll.c?revision=1.68&view=markup
 */
#define MAX_EPOLL_TIMEOUT_MSEC (35*60*1000)

// optional
extern int epoll_create1(int flags) __attribute__((weak));

#ifdef IO_NETTY_SENDMMSG_NOT_FOUND
extern int sendmmsg(int sockfd, struct mmsghdr* msgvec, unsigned int vlen, unsigned int flags) __attribute__((weak));

#ifndef __USE_GNU
struct mmsghdr {
    struct msghdr msg_hdr;  /* Message header */
    unsigned int  msg_len;  /* Number of bytes transmitted */
};
#endif
#endif

// Those are initialized in the init(...) method and cached for performance reasons
jfieldID fileChannelFieldId = NULL;
jfieldID transferredFieldId = NULL;
jfieldID fdFieldId = NULL;
jfieldID fileDescriptorFieldId = NULL;

jfieldID packetAddrFieldId = NULL;
jfieldID packetScopeIdFieldId = NULL;
jfieldID packetPortFieldId = NULL;
jfieldID packetMemoryAddressFieldId = NULL;
jfieldID packetCountFieldId = NULL;

clockid_t waitClockId = 0; // initialized by netty_unix_util_initialize_wait_clock

// util methods
static int getSysctlValue(const char * property, int* returnValue) {
    int rc = -1;
    FILE *fd=fopen(property, "r");
    if (fd != NULL) {
      char buf[32] = {0x0};
      if (fgets(buf, 32, fd) != NULL) {
        *returnValue = atoi(buf);
        rc = 0;
      }
      fclose(fd);
    }
    return rc;
}

static inline jint epollCtl(JNIEnv* env, jint efd, int op, jint fd, jint flags) {
    uint32_t events = flags;
    struct epoll_event ev = {
        .data.fd = fd,
        .events = events
    };

    return epoll_ctl(efd, op, fd, &ev);
}
// JNI Registered Methods Begin
static jint netty_epoll_native_eventFd(JNIEnv* env, jclass clazz) {
    jint eventFD = eventfd(0, EFD_CLOEXEC | EFD_NONBLOCK);

    if (eventFD < 0) {
        int err = errno;
        netty_unix_errors_throwChannelExceptionErrorNo(env, "eventfd() failed: ", err);
    }
    return eventFD;
}

static void netty_epoll_native_eventFdWrite(JNIEnv* env, jclass clazz, jint fd, jlong value) {
    jint eventFD = eventfd_write(fd, (eventfd_t) value);

    if (eventFD < 0) {
        int err = errno;
        netty_unix_errors_throwChannelExceptionErrorNo(env, "eventfd_write() failed: ", err);
    }
}

static jlong netty_epoll_native_eventFdRead(JNIEnv* env, jclass clazz, jint fd) {
    uint64_t eventfd_t;

    if (eventfd_read(fd, &eventfd_t) != 0) {
        // something is serious wrong
        netty_unix_errors_throwRuntimeException(env, "eventfd_read() failed");
    }

    return (long) eventfd_t;
}

static jint netty_epoll_native_epollCreate(JNIEnv* env, jclass clazz) {
    jint efd;
    if (epoll_create1) {
        efd = epoll_create1(EPOLL_CLOEXEC);
    } else {
        // size will be ignored anyway but must be positive
        efd = epoll_create(126);
    }
    if (efd < 0) {
        int err = errno;
        if (epoll_create1) {
            netty_unix_errors_throwChannelExceptionErrorNo(env, "epoll_create1() failed: ", err);
        } else {
            netty_unix_errors_throwChannelExceptionErrorNo(env, "epoll_create() failed: ", err);
        }
        return efd;
    }
    if (!epoll_create1) {
        if (fcntl(efd, F_SETFD, FD_CLOEXEC) < 0) {
            int err = errno;
            close(efd);
            netty_unix_errors_throwChannelExceptionErrorNo(env, "fcntl() failed: ", err);
            return err;
        }
    }
    return efd;
}

static jint netty_epoll_native_epollWait0(JNIEnv* env, jclass clazz, jint efd, jlong address, jint len, jint timeout) {
    struct epoll_event *ev = (struct epoll_event*) (intptr_t) address;
    struct timespec ts;
    jlong timeBeforeWait, timeNow;
    int timeDiff, result, err;

    if (timeout > MAX_EPOLL_TIMEOUT_MSEC) {
        // Workaround for bug in older linux kernels that can not handle bigger timeout then MAX_EPOLL_TIMEOUT_MSEC.
        timeout = MAX_EPOLL_TIMEOUT_MSEC;
    }

    clock_gettime(waitClockId, &ts);
    timeBeforeWait = ts.tv_sec * 1000 + ts.tv_nsec / 1000000;

    for (;;) {
      result = epoll_wait(efd, ev, len, timeout);
      if (result >= 0) {
        return result;
      }
      if ((err = errno) == EINTR) {
        if (timeout > 0) {
          clock_gettime(waitClockId, &ts);
          timeNow = ts.tv_sec * 1000 + ts.tv_nsec / 1000000;
          timeDiff = timeNow - timeBeforeWait;
          timeout -= timeDiff;
          if (timeDiff < 0 || timeout <= 0) {
            return 0;
          }
          timeBeforeWait = timeNow;
        } else if (timeout == 0) {
          return 0;
        }
      } else {
        return -err;
      }
    }
}

static jint netty_epoll_native_epollCtlAdd0(JNIEnv* env, jclass clazz, jint efd, jint fd, jint flags) {
    int res = epollCtl(env, efd, EPOLL_CTL_ADD, fd, flags);
    if (res < 0) {
        return -errno;
    }
    return res;
}
static jint netty_epoll_native_epollCtlMod0(JNIEnv* env, jclass clazz, jint efd, jint fd, jint flags) {
    int res = epollCtl(env, efd, EPOLL_CTL_MOD, fd, flags);
    if (res < 0) {
        return -errno;
    }
    return res;
}

static jint netty_epoll_native_epollCtlDel0(JNIEnv* env, jclass clazz, jint efd, jint fd) {
    // Create an empty event to workaround a bug in older kernels which can not handle NULL.
    struct epoll_event event = { 0 };
    int res = epoll_ctl(efd, EPOLL_CTL_DEL, fd, &event);
    if (res < 0) {
        return -errno;
    }
    return res;
}

static jint netty_epoll_native_sendmmsg0(JNIEnv* env, jclass clazz, jint fd, jobjectArray packets, jint offset, jint len) {
    struct mmsghdr msg[len];
    struct sockaddr_storage addr[len];
    socklen_t addrSize;
    int i;

    memset(msg, 0, sizeof(msg));

    for (i = 0; i < len; i++) {

        jobject packet = (*env)->GetObjectArrayElement(env, packets, i + offset);
        jbyteArray address = (jbyteArray) (*env)->GetObjectField(env, packet, packetAddrFieldId);
        jint scopeId = (*env)->GetIntField(env, packet, packetScopeIdFieldId);
        jint port = (*env)->GetIntField(env, packet, packetPortFieldId);

        if (netty_unix_socket_initSockaddr(env, address, scopeId, port, &addr[i], &addrSize) == -1) {
            return -1;
        }

        msg[i].msg_hdr.msg_name = &addr[i];
        msg[i].msg_hdr.msg_namelen = addrSize;

        msg[i].msg_hdr.msg_iov = (struct iovec*) (intptr_t) (*env)->GetLongField(env, packet, packetMemoryAddressFieldId);
        msg[i].msg_hdr.msg_iovlen = (*env)->GetIntField(env, packet, packetCountFieldId);;
    }

    ssize_t res;
    int err;
    do {
       res = sendmmsg(fd, msg, len, 0);
       // keep on writing if it was interrupted
    } while (res == -1 && ((err = errno) == EINTR));

    if (res < 0) {
        return -err;
    }
    return (jint) res;
}

static jlong netty_epoll_native_sendfile0(JNIEnv* env, jclass clazz, jint fd, jobject fileRegion, jlong base_off, jlong off, jlong len) {
    jobject fileChannel = (*env)->GetObjectField(env, fileRegion, fileChannelFieldId);
    if (fileChannel == NULL) {
        netty_unix_errors_throwRuntimeException(env, "failed to get DefaultFileRegion.file");
        return -1;
    }
    jobject fileDescriptor = (*env)->GetObjectField(env, fileChannel, fileDescriptorFieldId);
    if (fileDescriptor == NULL) {
        netty_unix_errors_throwRuntimeException(env, "failed to get FileChannelImpl.fd");
        return -1;
    }
    jint srcFd = (*env)->GetIntField(env, fileDescriptor, fdFieldId);
    if (srcFd == -1) {
        netty_unix_errors_throwRuntimeException(env, "failed to get FileDescriptor.fd");
        return -1;
    }
    ssize_t res;
    off_t offset = base_off + off;
    int err;
    do {
      res = sendfile(fd, srcFd, &offset, (size_t) len);
    } while (res == -1 && ((err = errno) == EINTR));
    if (res < 0) {
        return -err;
    }
    if (res > 0) {
        // update the transferred field in DefaultFileRegion
        (*env)->SetLongField(env, fileRegion, transferredFieldId, off + res);
    }

    return res;
}

static jstring netty_epoll_native_kernelVersion(JNIEnv* env, jclass clazz) {
    struct utsname name;

    int res = uname(&name);
    if (res == 0) {
        return (*env)->NewStringUTF(env, name.release);
    }
    int err = errno;
    netty_unix_errors_throwRuntimeExceptionErrorNo(env, "uname() failed: ", err);
    return NULL;
}

static jboolean netty_epoll_native_isSupportingSendmmsg(JNIEnv* env, jclass clazz) {
    // Use & to avoid warnings with -Wtautological-pointer-compare when sendmmsg is
    // not weakly defined.
    if (&sendmmsg != NULL) {
        return JNI_TRUE;
    }
    return JNI_FALSE;
}

static jboolean netty_epoll_native_isSupportingTcpFastopen(JNIEnv* env, jclass clazz) {
    int fastopen = 0;
    getSysctlValue("/proc/sys/net/ipv4/tcp_fastopen", &fastopen);
    if (fastopen > 0) {
        return JNI_TRUE;
    }
    return JNI_FALSE;
}

static jint netty_epoll_native_epollet(JNIEnv* env, jclass clazz) {
    return EPOLLET;
}

static jint netty_epoll_native_epollin(JNIEnv* env, jclass clazz) {
    return EPOLLIN;
}

static jint netty_epoll_native_epollout(JNIEnv* env, jclass clazz) {
    return EPOLLOUT;
}

static jint netty_epoll_native_epollrdhup(JNIEnv* env, jclass clazz) {
    return EPOLLRDHUP;
}

static jint netty_epoll_native_epollerr(JNIEnv* env, jclass clazz) {
    return EPOLLERR;
}

static jint netty_epoll_native_sizeofEpollEvent(JNIEnv* env, jclass clazz) {
    return sizeof(struct epoll_event);
}

static jint netty_epoll_native_offsetofEpollData(JNIEnv* env, jclass clazz) {
    return offsetof(struct epoll_event, data);
}

static jint netty_epoll_native_splice0(JNIEnv* env, jclass clazz, jint fd, jlong offIn, jint fdOut, jlong offOut, jlong len) {
    ssize_t res;
    int err;
    loff_t off_in = (loff_t) offIn;
    loff_t off_out = (loff_t) offOut;

    loff_t* p_off_in = off_in >= 0 ? &off_in : NULL;
    loff_t* p_off_out = off_in >= 0 ? &off_out : NULL;

    do {
       res = splice(fd, p_off_in, fdOut, p_off_out, (size_t) len, SPLICE_F_NONBLOCK | SPLICE_F_MOVE);
       // keep on splicing if it was interrupted
    } while (res == -1 && ((err = errno) == EINTR));

    if (res < 0) {
        return -err;
    }
    return (jint) res;
}

static jint netty_epoll_native_tcpMd5SigMaxKeyLen(JNIEnv* env, jclass clazz) {
    struct tcp_md5sig md5sig;

    // Defensive size check
    if (sizeof(md5sig.tcpm_key) < TCP_MD5SIG_MAXKEYLEN) {
        return sizeof(md5sig.tcpm_key);
    }

    return TCP_MD5SIG_MAXKEYLEN;
}
<<<<<<< HEAD
=======

static void netty_epoll_native_setTcpMd5Sig0(JNIEnv* env, jclass clazz, jint fd, jbyteArray address, jint scopeId, jbyteArray key) {
    struct sockaddr_storage addr;
    if (netty_unix_socket_initSockaddr(env, address, scopeId, 0, &addr) == -1) {
        return;
    }

    struct tcp_md5sig md5sig;
    memset(&md5sig, 0, sizeof(md5sig));
    md5sig.tcpm_addr.ss_family = addr.ss_family;

    struct sockaddr_in* ipaddr;
    struct sockaddr_in6* ip6addr;

    switch (addr.ss_family) {
    case AF_INET:
        ipaddr = (struct sockaddr_in*) &addr;
        memcpy(&((struct sockaddr_in *) &md5sig.tcpm_addr)->sin_addr, &ipaddr->sin_addr, sizeof(ipaddr->sin_addr));
        break;
    case AF_INET6:
        ip6addr = (struct sockaddr_in6*) &addr;
        memcpy(&((struct sockaddr_in6 *) &md5sig.tcpm_addr)->sin6_addr, &ip6addr->sin6_addr, sizeof(ip6addr->sin6_addr));
        break;
    }

    if (key != NULL) {
        md5sig.tcpm_keylen = (*env)->GetArrayLength(env, key);
        (*env)->GetByteArrayRegion(env, key, 0, md5sig.tcpm_keylen, (void *) &md5sig.tcpm_key);
        if ((*env)->ExceptionCheck(env) == JNI_TRUE) {
            return;
        }
    }

    if (setsockopt(fd, IPPROTO_TCP, TCP_MD5SIG, &md5sig, sizeof(md5sig)) < 0) {
        netty_unix_errors_throwChannelExceptionErrorNo(env, "setsockopt() failed: ", errno);
    }
}

//LibAIO methods

static jlong netty_epoll_native_createAIOContext0(JNIEnv* env, jclass clazz, jint concurrency)
{
    io_context_t *ctx = malloc(sizeof(io_context_t)); //Created by io_setup
    memset(ctx, 0, sizeof(ctx));

    int r = io_setup(concurrency, ctx);
    if (r != 0) {
        netty_unix_errors_throwChannelExceptionErrorNo(env, "io_setup() failed: ", -r);
    }

    return (long) ctx;
}

static void netty_epoll_native_destroyAIOContext0(JNIEnv* env, jclass clazz, jlong ctxaddr)
{
    free ((io_context_t *) ctxaddr);
}

struct netty_iocb
{
    struct iocb iocb;
    long request_key;
};


static void netty_epoll_native_submitAIORead0(JNIEnv* env, jclass clazz, jlong ctxaddress, jint efd, jint fd, jlong bufaddress, jlong offset, jlong length, jlong key) {

    io_context_t *ctx = (io_context_t *) ctxaddress;

    if (bufaddress % 512 != 0) {
       netty_unix_errors_throwRuntimeException(env, "buffer is not memory aligned");
       return;
    }

    struct netty_iocb *niocbp = malloc(sizeof(struct netty_iocb));
    struct iocb *iocbp = &niocbp->iocb;

    io_prep_pread(iocbp, fd, (void *)bufaddress, length, offset);
    io_set_eventfd(iocbp, efd);
    niocbp->request_key = key;

    int r = io_submit(*ctx, 1, &iocbp);
    if (r != 1) {
        netty_unix_errors_throwChannelExceptionErrorNo(env, "io_submit() failed: ", -r);
    }
}

static void netty_epoll_native_getAIOEvents0(JNIEnv* env, jclass clazz, jlong ctxaddress, jlong num_events, jlongArray keys)
{
    io_context_t *ctx = (io_context_t *) ctxaddress;
    struct timespec tms;
    struct io_event events[num_events];
    unsigned long keysArray[num_events * 2];

    int r,j;
    long i = 0;
    while (i < num_events) {
        tms.tv_sec = 0;
        tms.tv_nsec = 0;
        r = io_getevents(*ctx, 1, num_events - i, events, &tms);
        if (r > 0) {
            for (j = 0; j < r; ++j, ++i) {
                struct io_event event = events[j];
                struct netty_iocb* niocb = (struct netty_iocb *) event.obj;

                if (((long)event.res2) != 0) {
                    netty_unix_errors_throwRuntimeException(env, "io_getevents error res2");
                    return;
                }

                if (((long)event.res) < 0) {
                    netty_unix_errors_throwChannelExceptionErrorNo(env, "io_events() failed to read event: ", event.res);
                    return;
                }

                keysArray[(int) i] = (long) niocb->request_key;
                keysArray[(int) (i + num_events)] = (long) event.res;

                //fprintf(stderr, "Event %ld read: %ld\n", niocb->request_key, (long) event.res);

                free(niocb);
            }
        } else {
           netty_unix_errors_throwChannelExceptionErrorNo(env, "io_getevents() failed: ", r);
        }
    }

    (*env)->SetLongArrayRegion(env, keys, 0, num_events * 2, keysArray);
}

>>>>>>> 2b8d626a
// JNI Registered Methods End

// JNI Method Registration Table Begin
static const JNINativeMethod statically_referenced_fixed_method_table[] = {
  { "epollet", "()I", (void *) netty_epoll_native_epollet },
  { "epollin", "()I", (void *) netty_epoll_native_epollin },
  { "epollout", "()I", (void *) netty_epoll_native_epollout },
  { "epollrdhup", "()I", (void *) netty_epoll_native_epollrdhup },
  { "epollerr", "()I", (void *) netty_epoll_native_epollerr },
  { "tcpMd5SigMaxKeyLen", "()I", (void *) netty_epoll_native_tcpMd5SigMaxKeyLen },
  { "isSupportingSendmmsg", "()Z", (void *) netty_epoll_native_isSupportingSendmmsg },
  { "isSupportingTcpFastopen", "()Z", (void *) netty_epoll_native_isSupportingTcpFastopen },
  { "kernelVersion", "()Ljava/lang/String;", (void *) netty_epoll_native_kernelVersion }
};
static const jint statically_referenced_fixed_method_table_size = sizeof(statically_referenced_fixed_method_table) / sizeof(statically_referenced_fixed_method_table[0]);
static const JNINativeMethod fixed_method_table[] = {
  { "eventFd", "()I", (void *) netty_epoll_native_eventFd },
  { "eventFdWrite", "(IJ)V", (void *) netty_epoll_native_eventFdWrite },
  { "eventFdRead", "(I)J", (void *) netty_epoll_native_eventFdRead },
  { "epollCreate", "()I", (void *) netty_epoll_native_epollCreate },
  { "epollWait0", "(IJII)I", (void *) netty_epoll_native_epollWait0 },
  { "epollCtlAdd0", "(III)I", (void *) netty_epoll_native_epollCtlAdd0 },
  { "epollCtlMod0", "(III)I", (void *) netty_epoll_native_epollCtlMod0 },
  { "epollCtlDel0", "(II)I", (void *) netty_epoll_native_epollCtlDel0 },
  // "sendmmsg0" has a dynamic signature
  // "sendFile0" has a dynamic signature
  { "sizeofEpollEvent", "()I", (void *) netty_epoll_native_sizeofEpollEvent },
  { "offsetofEpollData", "()I", (void *) netty_epoll_native_offsetofEpollData },
<<<<<<< HEAD
  { "splice0", "(IJIJJ)I", (void *) netty_epoll_native_splice0 }
=======
  { "splice0", "(IJIJJ)I", (void *) netty_epoll_native_splice0 },
  { "setTcpMd5Sig0", "(I[BI[B)V", (void *) netty_epoll_native_setTcpMd5Sig0 },
  { "createAIOContext0", "(I)J", (void *) netty_epoll_native_createAIOContext0 },
  { "submitAIORead0", "(JIIJJJJ)V", (void *) netty_epoll_native_submitAIORead0 },
  { "getAIOEvents0", "(JJ[J)V", (void *) netty_epoll_native_getAIOEvents0 },
  { "destroyAIOContext0", "(J)V", (void *) netty_epoll_native_destroyAIOContext0 }
>>>>>>> 2b8d626a
};
static const jint fixed_method_table_size = sizeof(fixed_method_table) / sizeof(fixed_method_table[0]);

static jint dynamicMethodsTableSize() {
    return fixed_method_table_size + 2;
}

static JNINativeMethod* createDynamicMethodsTable(const char* packagePrefix) {
    JNINativeMethod* dynamicMethods = malloc(sizeof(JNINativeMethod) * dynamicMethodsTableSize());
    memcpy(dynamicMethods, fixed_method_table, sizeof(fixed_method_table));
    char* dynamicTypeName = netty_unix_util_prepend(packagePrefix, "io/netty/channel/epoll/NativeDatagramPacketArray$NativeDatagramPacket;II)I");
    JNINativeMethod* dynamicMethod = &dynamicMethods[fixed_method_table_size];
    dynamicMethod->name = "sendmmsg0";
    dynamicMethod->signature = netty_unix_util_prepend("(I[L", dynamicTypeName);
    dynamicMethod->fnPtr = (void *) netty_epoll_native_sendmmsg0;
    free(dynamicTypeName);

    ++dynamicMethod;
    dynamicTypeName = netty_unix_util_prepend(packagePrefix, "io/netty/channel/DefaultFileRegion;JJJ)J");
    dynamicMethod->name = "sendfile0";
    dynamicMethod->signature = netty_unix_util_prepend("(IL", dynamicTypeName);
    dynamicMethod->fnPtr = (void *) netty_epoll_native_sendfile0;
    free(dynamicTypeName);
    return dynamicMethods;
}

static void freeDynamicMethodsTable(JNINativeMethod* dynamicMethods) {
    jint fullMethodTableSize = dynamicMethodsTableSize();
    jint i = fixed_method_table_size;
    for (; i < fullMethodTableSize; ++i) {
        free(dynamicMethods[i].signature);
    }
    free(dynamicMethods);
}
// JNI Method Registration Table End

static jint netty_epoll_native_JNI_OnLoad(JNIEnv* env, const char* packagePrefix) {
    // We must register the statically referenced methods first!
    if (netty_unix_util_register_natives(env,
            packagePrefix,
            "io/netty/channel/epoll/NativeStaticallyReferencedJniMethods",
            statically_referenced_fixed_method_table,
            statically_referenced_fixed_method_table_size) != 0) {
        return JNI_ERR;
    }
    // Register the methods which are not referenced by static member variables
    JNINativeMethod* dynamicMethods = createDynamicMethodsTable(packagePrefix);
    if (netty_unix_util_register_natives(env,
            packagePrefix,
            "io/netty/channel/epoll/Native",
            dynamicMethods,
            dynamicMethodsTableSize()) != 0) {
        freeDynamicMethodsTable(dynamicMethods);
        return JNI_ERR;
    }
    freeDynamicMethodsTable(dynamicMethods);
    dynamicMethods = NULL;
    // Load all c modules that we depend upon
    if (netty_unix_limits_JNI_OnLoad(env, packagePrefix) == JNI_ERR) {
        return JNI_ERR;
    }
    if (netty_unix_errors_JNI_OnLoad(env, packagePrefix) == JNI_ERR) {
        return JNI_ERR;
    }
    if (netty_unix_filedescriptor_JNI_OnLoad(env, packagePrefix) == JNI_ERR) {
        return JNI_ERR;
    }
    if (netty_unix_socket_JNI_OnLoad(env, packagePrefix) == JNI_ERR) {
        return JNI_ERR;
    }
    if (netty_epoll_linuxsocket_JNI_OnLoad(env, packagePrefix) == JNI_ERR) {
        return JNI_ERR;
    }

    // Initialize this module
    char* nettyClassName = netty_unix_util_prepend(packagePrefix, "io/netty/channel/DefaultFileRegion");
    jclass fileRegionCls = (*env)->FindClass(env, nettyClassName);
    free(nettyClassName);
    nettyClassName = NULL;
    if (fileRegionCls == NULL) {
        return JNI_ERR;
    }
    fileChannelFieldId = (*env)->GetFieldID(env, fileRegionCls, "file", "Ljava/nio/channels/FileChannel;");
    if (fileChannelFieldId == NULL) {
        netty_unix_errors_throwRuntimeException(env, "failed to get field ID: DefaultFileRegion.file");
        return JNI_ERR;
    }
    transferredFieldId = (*env)->GetFieldID(env, fileRegionCls, "transferred", "J");
    if (transferredFieldId == NULL) {
        netty_unix_errors_throwRuntimeException(env, "failed to get field ID: DefaultFileRegion.transferred");
        return JNI_ERR;
    }

    jclass fileChannelCls = (*env)->FindClass(env, "sun/nio/ch/FileChannelImpl");
    if (fileChannelCls == NULL) {
        // pending exception...
        return JNI_ERR;
    }
    fileDescriptorFieldId = (*env)->GetFieldID(env, fileChannelCls, "fd", "Ljava/io/FileDescriptor;");
    if (fileDescriptorFieldId == NULL) {
        netty_unix_errors_throwRuntimeException(env, "failed to get field ID: FileChannelImpl.fd");
        return JNI_ERR;
    }

    jclass fileDescriptorCls = (*env)->FindClass(env, "java/io/FileDescriptor");
    if (fileDescriptorCls == NULL) {
        // pending exception...
        return JNI_ERR;
    }
    fdFieldId = (*env)->GetFieldID(env, fileDescriptorCls, "fd", "I");
    if (fdFieldId == NULL) {
        netty_unix_errors_throwRuntimeException(env, "failed to get field ID: FileDescriptor.fd");
        return JNI_ERR;
    }

    nettyClassName = netty_unix_util_prepend(packagePrefix, "io/netty/channel/epoll/NativeDatagramPacketArray$NativeDatagramPacket");
    jclass nativeDatagramPacketCls = (*env)->FindClass(env, nettyClassName);
    free(nettyClassName);
    nettyClassName = NULL;
    if (nativeDatagramPacketCls == NULL) {
        // pending exception...
        return JNI_ERR;
    }

    packetAddrFieldId = (*env)->GetFieldID(env, nativeDatagramPacketCls, "addr", "[B");
    if (packetAddrFieldId == NULL) {
        netty_unix_errors_throwRuntimeException(env, "failed to get field ID: NativeDatagramPacket.addr");
        return JNI_ERR;
    }
    packetScopeIdFieldId = (*env)->GetFieldID(env, nativeDatagramPacketCls, "scopeId", "I");
    if (packetScopeIdFieldId == NULL) {
        netty_unix_errors_throwRuntimeException(env, "failed to get field ID: NativeDatagramPacket.scopeId");
        return JNI_ERR;
    }
    packetPortFieldId = (*env)->GetFieldID(env, nativeDatagramPacketCls, "port", "I");
    if (packetPortFieldId == NULL) {
        netty_unix_errors_throwRuntimeException(env, "failed to get field ID: NativeDatagramPacket.port");
        return JNI_ERR;
    }
    packetMemoryAddressFieldId = (*env)->GetFieldID(env, nativeDatagramPacketCls, "memoryAddress", "J");
    if (packetMemoryAddressFieldId == NULL) {
        netty_unix_errors_throwRuntimeException(env, "failed to get field ID: NativeDatagramPacket.memoryAddress");
        return JNI_ERR;
    }

    packetCountFieldId = (*env)->GetFieldID(env, nativeDatagramPacketCls, "count", "I");
    if (packetCountFieldId == NULL) {
        netty_unix_errors_throwRuntimeException(env, "failed to get field ID: NativeDatagramPacket.count");
        return JNI_ERR;
    }

    if (!netty_unix_util_initialize_wait_clock(&waitClockId)) {
      fprintf(stderr, "FATAL: could not find a clock for clock_gettime!\n");
      return JNI_ERR;
    }

    return NETTY_JNI_VERSION;
}

static void netty_epoll_native_JNI_OnUnLoad(JNIEnv* env) {
    netty_unix_limits_JNI_OnUnLoad(env);
    netty_unix_errors_JNI_OnUnLoad(env);
    netty_unix_filedescriptor_JNI_OnUnLoad(env);
    netty_unix_socket_JNI_OnUnLoad(env);
    netty_epoll_linuxsocket_JNI_OnUnLoad(env);
}

// Invoked by the JVM when statically linked
jint JNI_OnLoad_netty_transport_native_epoll(JavaVM* vm, void* reserved) {
    JNIEnv* env;
    if ((*vm)->GetEnv(vm, (void**) &env, NETTY_JNI_VERSION) != JNI_OK) {
        return JNI_ERR;
    }
    char* packagePrefix = NULL;
#ifndef NETTY_NOT_DYNAMIC
    Dl_info dlinfo;
    jint status = 0;
    // We need to use an address of a function that is uniquely part of this library, so choose a static
    // function. See https://github.com/netty/netty/issues/4840.
    if (!dladdr((void*) netty_epoll_native_JNI_OnUnLoad, &dlinfo)) {
        fprintf(stderr, "FATAL: transport-native-epoll JNI call to dladdr failed!\n");
        return JNI_ERR;
    }
    packagePrefix = netty_unix_util_parse_package_prefix(dlinfo.dli_fname, "netty-transport-native-epoll", &status);
    if (status == JNI_ERR) {
        fprintf(stderr, "FATAL: transport-native-epoll JNI encountered unexpected dlinfo.dli_fname: %s\n", dlinfo.dli_fname);
        return JNI_ERR;
    }
#endif /* NETTY_NOT_DYNAMIC */
    jint ret = netty_epoll_native_JNI_OnLoad(env, packagePrefix);

    if (packagePrefix != NULL) {
      free(packagePrefix);
      packagePrefix = NULL;
    }

    return ret;
}

jint JNI_OnLoad(JavaVM* vm, void* reserved) {
    return JNI_OnLoad_netty_transport_native_epoll(vm, reserved);
}

// Invoked by the JVM when statically linked
void JNI_OnUnload_netty_transport_native_epoll(JavaVM* vm, void* reserved) {
    JNIEnv* env;
    if ((*vm)->GetEnv(vm, (void**) &env, NETTY_JNI_VERSION) != JNI_OK) {
        // Something is wrong but nothing we can do about this :(
        return;
    }
    netty_epoll_native_JNI_OnUnLoad(env);
}

void JNI_OnUnload(JavaVM* vm, void* reserved) {
  JNI_OnUnload_netty_transport_native_epoll(vm, reserved);
}<|MERGE_RESOLUTION|>--- conflicted
+++ resolved
@@ -395,45 +395,6 @@
 
     return TCP_MD5SIG_MAXKEYLEN;
 }
-<<<<<<< HEAD
-=======
-
-static void netty_epoll_native_setTcpMd5Sig0(JNIEnv* env, jclass clazz, jint fd, jbyteArray address, jint scopeId, jbyteArray key) {
-    struct sockaddr_storage addr;
-    if (netty_unix_socket_initSockaddr(env, address, scopeId, 0, &addr) == -1) {
-        return;
-    }
-
-    struct tcp_md5sig md5sig;
-    memset(&md5sig, 0, sizeof(md5sig));
-    md5sig.tcpm_addr.ss_family = addr.ss_family;
-
-    struct sockaddr_in* ipaddr;
-    struct sockaddr_in6* ip6addr;
-
-    switch (addr.ss_family) {
-    case AF_INET:
-        ipaddr = (struct sockaddr_in*) &addr;
-        memcpy(&((struct sockaddr_in *) &md5sig.tcpm_addr)->sin_addr, &ipaddr->sin_addr, sizeof(ipaddr->sin_addr));
-        break;
-    case AF_INET6:
-        ip6addr = (struct sockaddr_in6*) &addr;
-        memcpy(&((struct sockaddr_in6 *) &md5sig.tcpm_addr)->sin6_addr, &ip6addr->sin6_addr, sizeof(ip6addr->sin6_addr));
-        break;
-    }
-
-    if (key != NULL) {
-        md5sig.tcpm_keylen = (*env)->GetArrayLength(env, key);
-        (*env)->GetByteArrayRegion(env, key, 0, md5sig.tcpm_keylen, (void *) &md5sig.tcpm_key);
-        if ((*env)->ExceptionCheck(env) == JNI_TRUE) {
-            return;
-        }
-    }
-
-    if (setsockopt(fd, IPPROTO_TCP, TCP_MD5SIG, &md5sig, sizeof(md5sig)) < 0) {
-        netty_unix_errors_throwChannelExceptionErrorNo(env, "setsockopt() failed: ", errno);
-    }
-}
 
 //LibAIO methods
 
@@ -527,7 +488,6 @@
     (*env)->SetLongArrayRegion(env, keys, 0, num_events * 2, keysArray);
 }
 
->>>>>>> 2b8d626a
 // JNI Registered Methods End
 
 // JNI Method Registration Table Begin
@@ -556,16 +516,11 @@
   // "sendFile0" has a dynamic signature
   { "sizeofEpollEvent", "()I", (void *) netty_epoll_native_sizeofEpollEvent },
   { "offsetofEpollData", "()I", (void *) netty_epoll_native_offsetofEpollData },
-<<<<<<< HEAD
-  { "splice0", "(IJIJJ)I", (void *) netty_epoll_native_splice0 }
-=======
   { "splice0", "(IJIJJ)I", (void *) netty_epoll_native_splice0 },
-  { "setTcpMd5Sig0", "(I[BI[B)V", (void *) netty_epoll_native_setTcpMd5Sig0 },
   { "createAIOContext0", "(I)J", (void *) netty_epoll_native_createAIOContext0 },
   { "submitAIORead0", "(JIIJJJJ)V", (void *) netty_epoll_native_submitAIORead0 },
   { "getAIOEvents0", "(JJ[J)V", (void *) netty_epoll_native_getAIOEvents0 },
   { "destroyAIOContext0", "(J)V", (void *) netty_epoll_native_destroyAIOContext0 }
->>>>>>> 2b8d626a
 };
 static const jint fixed_method_table_size = sizeof(fixed_method_table) / sizeof(fixed_method_table[0]);
 
