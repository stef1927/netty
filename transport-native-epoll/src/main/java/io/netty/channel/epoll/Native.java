--- conflicted
+++ resolved
@@ -21,10 +21,6 @@
 import io.netty.util.internal.NativeLibraryLoader;
 import io.netty.util.internal.PlatformDependent;
 import io.netty.util.internal.SystemPropertyUtil;
-<<<<<<< HEAD
-import io.netty.channel.unix.FileDescriptor;
-=======
->>>>>>> c67a3b05
 import io.netty.util.internal.ThrowableUtil;
 import io.netty.util.internal.logging.InternalLogger;
 import io.netty.util.internal.logging.InternalLoggerFactory;
@@ -106,17 +102,10 @@
         return new FileDescriptor(timerFd());
     }
 
-<<<<<<< HEAD
     static native int eventFd();
     private static native int timerFd();
     public static native void eventFdWrite(int fd, long value);
     public static native long eventFdRead(int fd);
-=======
-    private static native int eventFd();
-    private static native int timerFd();
-    public static native void eventFdWrite(int fd, long value);
-    public static native void eventFdRead(int fd);
->>>>>>> c67a3b05
     static native void timerFdRead(int fd);
 
     public static FileDescriptor newEpollCreate() {
