--- conflicted
+++ resolved
@@ -143,15 +143,10 @@
 
     @Override
     protected EventLoop newChild(Executor executor, Object... args) throws Exception {
-<<<<<<< HEAD
-        AIOContext.Config aio = args.length == 3 ? null : (AIOContext.Config) args[3];
-        return new EpollEventLoop(this, executor, (Integer) args[0],
-                ((SelectStrategyFactory) args[1]).newSelectStrategy(), (RejectedExecutionHandler) args[2], aio);
-=======
         EventLoopTaskQueueFactory queueFactory = args.length == 4 ? (EventLoopTaskQueueFactory) args[3] : null;
+        AIOContext.Config aio = args.length == 5 ? null : (AIOContext.Config) args[4];
         return new EpollEventLoop(this, executor, (Integer) args[0],
                 ((SelectStrategyFactory) args[1]).newSelectStrategy(),
-                (RejectedExecutionHandler) args[2], queueFactory);
->>>>>>> bd907c3b
+                (RejectedExecutionHandler) args[2], queueFactory, aio);
     }
 }