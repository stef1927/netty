--- conflicted
+++ resolved
@@ -33,13 +33,8 @@
 import io.netty.util.internal.logging.InternalLoggerFactory;
 
 import java.io.IOException;
-<<<<<<< HEAD
-import java.util.ArrayList;
-import java.util.Collection;
 import java.util.Iterator;
-=======
 import java.util.BitSet;
->>>>>>> bd907c3b
 import java.util.Queue;
 import java.util.concurrent.Executor;
 import java.util.concurrent.atomic.AtomicInteger;
@@ -51,15 +46,8 @@
 /**
  * {@link EventLoop} which uses epoll under the covers. Only works on Linux!
  */
-<<<<<<< HEAD
-public class EpollEventLoop extends SingleThreadEventLoop {
-    private static final InternalLogger logger = InternalLoggerFactory.getInstance(EpollEventLoop.class);
-    protected static final AtomicIntegerFieldUpdater<EpollEventLoop> WAKEN_UP_UPDATER =
-            AtomicIntegerFieldUpdater.newUpdater(EpollEventLoop.class, "wakenUp");
-=======
 class EpollEventLoop extends SingleThreadEventLoop {
     private static final InternalLogger logger = InternalLoggerFactory.getInstance(EpollEventLoop.class);
->>>>>>> bd907c3b
 
     static {
         // Ensure JNI is initialized by the time this class is loaded by this time!
@@ -67,75 +55,47 @@
         Epoll.ensureAvailability();
     }
 
-<<<<<<< HEAD
+    // Pick a number that no task could have previously used.
+    private long prevDeadlineNanos = nanoTime() - 1;
     protected final FileDescriptor epollFd;
     protected final FileDescriptor eventFd;
-=======
-    // Pick a number that no task could have previously used.
-    private long prevDeadlineNanos = nanoTime() - 1;
-    private final FileDescriptor epollFd;
-    private final FileDescriptor eventFd;
->>>>>>> bd907c3b
     private final FileDescriptor timerFd;
     protected final AIOContext aioContext;
     private final IntObjectMap<AbstractEpollChannel> channels = new IntObjectHashMap<AbstractEpollChannel>(4096);
-<<<<<<< HEAD
+    private final BitSet pendingFlagChannels = new BitSet();
+
     protected final boolean allowGrowing;
     protected final EpollEventArray events;
-    private final IovArray iovArray = new IovArray();
-    protected final SelectStrategy selectStrategy;
-    protected final IntSupplier selectNowSupplier = new IntSupplier() {
-=======
-    private final BitSet pendingFlagChannels = new BitSet();
-
-    private final boolean allowGrowing;
-    private final EpollEventArray events;
 
     // These are initialized on first use
     private IovArray iovArray;
     private NativeDatagramPacketArray datagramPacketArray;
 
-    private final SelectStrategy selectStrategy;
-    private final IntSupplier selectNowSupplier = new IntSupplier() {
->>>>>>> bd907c3b
+    protected final SelectStrategy selectStrategy;
+    protected final IntSupplier selectNowSupplier = new IntSupplier() {
         @Override
         public int get() throws Exception {
             return epollWaitNow();
         }
     };
-<<<<<<< HEAD
-    private final Callable<Integer> pendingTasksCallable = new Callable<Integer>() {
-        @Override
-        public Integer call() throws Exception {
-            return EpollEventLoop.super.pendingTasks();
-        }
-    };
-    protected volatile int wakenUp;
-=======
-    private final AtomicInteger wakenUp = new AtomicInteger(1);
+    protected final AtomicInteger wakenUp = new AtomicInteger(1);
     private boolean pendingWakeup;
->>>>>>> bd907c3b
     private volatile int ioRatio = 50;
 
     // See http://man7.org/linux/man-pages/man2/timerfd_create.2.html.
     private static final long MAX_SCHEDULED_TIMERFD_NS = 999999999;
 
-<<<<<<< HEAD
     protected EpollEventLoop(EventLoopGroup parent, Executor executor, int maxEvents,
-                             SelectStrategy strategy, RejectedExecutionHandler rejectedExecutionHandler) {
-        this(parent, executor, maxEvents, strategy, rejectedExecutionHandler, null);
-    }
-
-    protected EpollEventLoop(EventLoopGroup parent, Executor executor, int maxEvents,
-                   SelectStrategy strategy, RejectedExecutionHandler rejectedExecutionHandler, AIOContext.Config aio) {
-        super(parent, executor, false, DEFAULT_MAX_PENDING_TASKS, rejectedExecutionHandler);
-=======
-    EpollEventLoop(EventLoopGroup parent, Executor executor, int maxEvents,
                    SelectStrategy strategy, RejectedExecutionHandler rejectedExecutionHandler,
                    EventLoopTaskQueueFactory queueFactory) {
+        this(parent, executor, maxEvents, strategy, rejectedExecutionHandler, queueFactory, null);
+    }
+
+    protected EpollEventLoop(EventLoopGroup parent, Executor executor, int maxEvents,
+                   SelectStrategy strategy, RejectedExecutionHandler rejectedExecutionHandler,
+                   EventLoopTaskQueueFactory queueFactory, AIOContext.Config aio) {
         super(parent, executor, false, newTaskQueue(queueFactory), newTaskQueue(queueFactory),
                 rejectedExecutionHandler);
->>>>>>> bd907c3b
         selectStrategy = ObjectUtil.checkNotNull(strategy, "strategy");
         if (maxEvents == 0) {
             allowGrowing = true;
@@ -243,7 +203,18 @@
         return iovArray;
     }
 
-<<<<<<< HEAD
+    /**
+     * Return a cleared {@link NativeDatagramPacketArray} that can be used for writes in this {@link EventLoop}.
+     */
+    NativeDatagramPacketArray cleanDatagramPacketArray() {
+        if (datagramPacketArray == null) {
+            datagramPacketArray = new NativeDatagramPacketArray();
+        } else {
+            datagramPacketArray.clear();
+        }
+        return datagramPacketArray;
+    }
+
     public FileDescriptor epollFd() {
         return epollFd;
     }
@@ -266,18 +237,6 @@
         }
 
         return i;
-=======
-    /**
-     * Return a cleared {@link NativeDatagramPacketArray} that can be used for writes in this {@link EventLoop}.
-     */
-    NativeDatagramPacketArray cleanDatagramPacketArray() {
-        if (datagramPacketArray == null) {
-            datagramPacketArray = new NativeDatagramPacketArray();
-        } else {
-            datagramPacketArray.clear();
-        }
-        return datagramPacketArray;
->>>>>>> bd907c3b
     }
 
     @Override
@@ -387,23 +346,12 @@
         this.ioRatio = ioRatio;
     }
 
-<<<<<<< HEAD
-    protected int epollWait(boolean oldWakeup) throws IOException {
-        // If a task was submitted when wakenUp value was 1, the task didn't get a chance to produce wakeup event.
-        // So we need to check task queue again before calling epoll_wait. If we don't, the task might be pended
-        // until epoll_wait was timed out. It might be pended until idle timeout if IdleStateHandler existed
-        // in pipeline.
-        if (oldWakeup && hasTasks()) {
-            return epollWaitNow();
-        }
-=======
     @Override
     public int registeredChannels() {
         return channels.size();
     }
->>>>>>> bd907c3b
-
-    private int epollWait() throws IOException {
+
+    protected int epollWait() throws IOException {
         int delaySeconds;
         int delayNanos;
         long curDeadlineNanos = deadlineNanos();
@@ -561,18 +509,13 @@
             if (fd == eventFd.intValue()) {
                 pendingWakeup = false;
             } else if (fd == timerFd.intValue()) {
-<<<<<<< HEAD
-                // consume wakeup event, necessary because the timer is added with ET mode.
-                Native.timerFdRead(fd);
+                // Just ignore as we use ET mode for the eventfd and timerfd.
+                //
+                // See also https://stackoverflow.com/a/12492308/1074097
             } else if (aioContext != null && fd == aioContext.getEventFd().intValue()) {
                 // consume aio event
                 Native.eventFdRead(fd);
                 aioContext.processReady();
-=======
-                // Just ignore as we use ET mode for the eventfd and timerfd.
-                //
-                // See also https://stackoverflow.com/a/12492308/1074097
->>>>>>> bd907c3b
             } else {
                 final long ev = events.events(i);
 
