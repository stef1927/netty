--- conflicted
+++ resolved
@@ -41,11 +41,10 @@
 import java.util.concurrent.TimeUnit;
 import java.util.concurrent.atomic.AtomicIntegerFieldUpdater;
 
-<<<<<<< HEAD
+import static java.lang.Math.min;
+
 import io.netty.util.internal.logging.InternalLogLevel;
 
-=======
->>>>>>> c67a3b05
 import static java.lang.Math.min;
 
 /**
@@ -62,16 +61,10 @@
         Epoll.ensureAvailability();
     }
 
-<<<<<<< HEAD
     protected final FileDescriptor epollFd;
     protected final FileDescriptor eventFd;
     private final FileDescriptor timerFd;
     protected final AIOContext aioContext;
-=======
-    private final FileDescriptor epollFd;
-    private final FileDescriptor eventFd;
-    private final FileDescriptor timerFd;
->>>>>>> c67a3b05
     private final IntObjectMap<AbstractEpollChannel> channels = new IntObjectHashMap<AbstractEpollChannel>(4096);
     protected final boolean allowGrowing;
     protected final EpollEventArray events;
@@ -92,7 +85,9 @@
     protected volatile int wakenUp;
     private volatile int ioRatio = 50;
 
-<<<<<<< HEAD
+    // See http://man7.org/linux/man-pages/man2/timerfd_create.2.html.
+    static final long MAX_SCHEDULED_DAYS = TimeUnit.SECONDS.toDays(999999999);
+
     protected EpollEventLoop(EventLoopGroup parent, Executor executor, int maxEvents,
                              SelectStrategy strategy, RejectedExecutionHandler rejectedExecutionHandler) {
         this(parent, executor, maxEvents, strategy, rejectedExecutionHandler, null);
@@ -100,13 +95,6 @@
 
     protected EpollEventLoop(EventLoopGroup parent, Executor executor, int maxEvents,
                    SelectStrategy strategy, RejectedExecutionHandler rejectedExecutionHandler, AIOContext.Config aio) {
-=======
-    // See http://man7.org/linux/man-pages/man2/timerfd_create.2.html.
-    static final long MAX_SCHEDULED_DAYS = TimeUnit.SECONDS.toDays(999999999);
-
-    EpollEventLoop(EventLoopGroup parent, Executor executor, int maxEvents,
-                   SelectStrategy strategy, RejectedExecutionHandler rejectedExecutionHandler) {
->>>>>>> c67a3b05
         super(parent, executor, false, DEFAULT_MAX_PENDING_TASKS, rejectedExecutionHandler);
         selectStrategy = ObjectUtil.checkNotNull(strategy, "strategy");
         if (maxEvents == 0) {
@@ -120,7 +108,6 @@
         FileDescriptor epollFd = null;
         FileDescriptor eventFd = null;
         FileDescriptor timerFd = null;
-<<<<<<< HEAD
         AIOContext aioContext = null;
         this.epollFd = epollFd = Native.newEpollCreate();
         this.eventFd = eventFd = Native.newEventFd();
@@ -138,8 +125,6 @@
         }
         this.aioContext = aioContext;
 
-=======
->>>>>>> c67a3b05
         try {
             try {
                 Native.epollCtlAdd(epollFd.intValue(), eventFd.intValue(), Native.EPOLLIN);
@@ -176,7 +161,13 @@
                         // ignore
                     }
                 }
-<<<<<<< HEAD
+                if (timerFd != null) {
+                    try {
+                        timerFd.close();
+                    } catch (Exception e) {
+                        // ignore
+                    }
+                }
                 if (aioContext != null) {
                     try {
                         aioContext.destroy();
@@ -184,8 +175,6 @@
                         // ignore
                     }
                 }
-=======
->>>>>>> c67a3b05
             }
         }
     }
@@ -300,11 +289,7 @@
         this.ioRatio = ioRatio;
     }
 
-<<<<<<< HEAD
     protected int epollWait(boolean oldWakeup) throws IOException {
-=======
-    private int epollWait(boolean oldWakeup) throws IOException {
->>>>>>> c67a3b05
         // If a task was submitted when wakenUp value was 1, the task didn't get a chance to produce wakeup event.
         // So we need to check task queue again before calling epoll_wait. If we don't, the task might be pended
         // until epoll_wait was timed out. It might be pended until idle timeout if IdleStateHandler existed
@@ -453,13 +438,10 @@
             } else if (fd == timerFd.intValue()) {
                 // consume wakeup event, necessary because the timer is added with ET mode.
                 Native.timerFdRead(fd);
-<<<<<<< HEAD
             } else if (aioContext != null && fd == aioContext.getEventFd().intValue()) {
                 // consume aio event
                 Native.eventFdRead(fd);
                 aioContext.processReady();
-=======
->>>>>>> c67a3b05
             } else {
                 final long ev = events.events(i);
 
