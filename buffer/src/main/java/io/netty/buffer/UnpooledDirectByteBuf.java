--- conflicted
+++ resolved
@@ -62,11 +62,7 @@
         }
 
         this.alloc = alloc;
-<<<<<<< HEAD
-        setByteBuffer(allocateDirect(initialCapacity));
-=======
         setByteBuffer(allocateDirect(initialCapacity), false);
->>>>>>> bd907c3b
     }
 
     /**
