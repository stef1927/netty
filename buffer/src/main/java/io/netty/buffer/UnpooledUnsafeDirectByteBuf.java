/*
 * Copyright 2012 The Netty Project
 *
 * The Netty Project licenses this file to you under the Apache License,
 * version 2.0 (the "License"); you may not use this file except in compliance
 * with the License. You may obtain a copy of the License at:
 *
 *   http://www.apache.org/licenses/LICENSE-2.0
 *
 * Unless required by applicable law or agreed to in writing, software
 * distributed under the License is distributed on an "AS IS" BASIS, WITHOUT
 * WARRANTIES OR CONDITIONS OF ANY KIND, either express or implied. See the
 * License for the specific language governing permissions and limitations
 * under the License.
 */
package io.netty.buffer;

import io.netty.util.internal.PlatformDependent;

import java.io.IOException;
import java.io.InputStream;
import java.io.OutputStream;
import java.nio.ByteBuffer;

/**
 * A NIO {@link ByteBuffer} based buffer. It is recommended to use
 * {@link UnpooledByteBufAllocator#directBuffer(int, int)}, {@link Unpooled#directBuffer(int)} and
 * {@link Unpooled#wrappedBuffer(ByteBuffer)} instead of calling the constructor explicitly.}
 */
public class UnpooledUnsafeDirectByteBuf extends UnpooledDirectByteBuf {

    long memoryAddress;

    /**
     * Creates a new direct buffer.
     *
     * @param initialCapacity the initial capacity of the underlying direct buffer
     * @param maxCapacity     the maximum capacity of the underlying direct buffer
     */
    public UnpooledUnsafeDirectByteBuf(ByteBufAllocator alloc, int initialCapacity, int maxCapacity) {
        super(alloc, initialCapacity, maxCapacity);
    }

    /**
     * Creates a new direct buffer by wrapping the specified initial buffer.
     *
     * @param maxCapacity the maximum capacity of the underlying direct buffer
     */
    protected UnpooledUnsafeDirectByteBuf(ByteBufAllocator alloc, ByteBuffer initialBuffer, int maxCapacity) {
        // We never try to free the buffer if it was provided by the end-user as we not know if this is an duplicate or
        // an slice. This is done to prevent an IllegalArgumentException when using Java9 as Unsafe.invokeCleaner(...)
        // will check if the given buffer is either an duplicate or slice and in this case throw an
        // IllegalArgumentException.
        //
        // See http://hg.openjdk.java.net/jdk9/hs-demo/jdk/file/0d2ab72ba600/src/jdk.unsupported/share/classes/
        // sun/misc/Unsafe.java#l1250
        //
        // We also call slice() explicitly here to preserve behaviour with previous netty releases.
        super(alloc, initialBuffer, maxCapacity, /* doFree = */ false, /* slice = */ true);
    }

    UnpooledUnsafeDirectByteBuf(ByteBufAllocator alloc, ByteBuffer initialBuffer, int maxCapacity, boolean doFree) {
<<<<<<< HEAD
        super(maxCapacity);
        if (alloc == null) {
            throw new NullPointerException("alloc");
        }
        if (initialBuffer == null) {
            throw new NullPointerException("initialBuffer");
        }
        if (!initialBuffer.isDirect()) {
            throw new IllegalArgumentException("initialBuffer is not a direct buffer.");
        }
        if (initialBuffer.isReadOnly()) {
            throw new IllegalArgumentException("initialBuffer is a read-only buffer.");
        }

        int initialCapacity = initialBuffer.remaining();
        if (initialCapacity > maxCapacity) {
            throw new IllegalArgumentException(String.format(
                    "initialCapacity(%d) > maxCapacity(%d)", initialCapacity, maxCapacity));
        }

        this.alloc = alloc;
        doNotFree = !doFree;
        setByteBuffer(initialBuffer.order(ByteOrder.BIG_ENDIAN), false);
        writerIndex(initialCapacity);
    }

    /**
     * Allocate a new direct {@link ByteBuffer} with the given initialCapacity.
     */
    protected ByteBuffer allocateDirect(int initialCapacity) {
        return PlatformDependent.allocateDirectWithCleaner(initialCapacity);
    }

    /**
     * Free a direct {@link ByteBuffer}
     */
    protected void freeDirect(ByteBuffer buffer) {
        PlatformDependent.freeDirectWithCleaner(buffer);
=======
        super(alloc, initialBuffer, maxCapacity, doFree, false);
>>>>>>> bd907c3b
    }

    @Override
    final void setByteBuffer(ByteBuffer buffer, boolean tryFree) {
        super.setByteBuffer(buffer, tryFree);
        memoryAddress = PlatformDependent.directBufferAddress(buffer);
    }

    @Override
    public boolean hasMemoryAddress() {
        return true;
    }

    @Override
    public long memoryAddress() {
        ensureAccessible();
        return memoryAddress;
    }

    @Override
    public byte getByte(int index) {
        checkIndex(index);
        return _getByte(index);
    }

    @Override
    protected byte _getByte(int index) {
        return UnsafeByteBufUtil.getByte(addr(index));
    }

    @Override
    public short getShort(int index) {
        checkIndex(index, 2);
        return _getShort(index);
    }

    @Override
    protected short _getShort(int index) {
        return UnsafeByteBufUtil.getShort(addr(index));
    }

    @Override
    protected short _getShortLE(int index) {
        return UnsafeByteBufUtil.getShortLE(addr(index));
    }

    @Override
    public int getUnsignedMedium(int index) {
        checkIndex(index, 3);
        return _getUnsignedMedium(index);
    }

    @Override
    protected int _getUnsignedMedium(int index) {
        return UnsafeByteBufUtil.getUnsignedMedium(addr(index));
    }

    @Override
    protected int _getUnsignedMediumLE(int index) {
        return UnsafeByteBufUtil.getUnsignedMediumLE(addr(index));
    }

    @Override
    public int getInt(int index) {
        checkIndex(index, 4);
        return _getInt(index);
    }

    @Override
    protected int _getInt(int index) {
        return UnsafeByteBufUtil.getInt(addr(index));
    }

    @Override
    protected int _getIntLE(int index) {
        return UnsafeByteBufUtil.getIntLE(addr(index));
    }

    @Override
    public long getLong(int index) {
        checkIndex(index, 8);
        return _getLong(index);
    }

    @Override
    protected long _getLong(int index) {
        return UnsafeByteBufUtil.getLong(addr(index));
    }

    @Override
    protected long _getLongLE(int index) {
        return UnsafeByteBufUtil.getLongLE(addr(index));
    }

    @Override
    public ByteBuf getBytes(int index, ByteBuf dst, int dstIndex, int length) {
        UnsafeByteBufUtil.getBytes(this, addr(index), index, dst, dstIndex, length);
        return this;
    }

    @Override
    void getBytes(int index, byte[] dst, int dstIndex, int length, boolean internal) {
        UnsafeByteBufUtil.getBytes(this, addr(index), index, dst, dstIndex, length);
    }

    @Override
    void getBytes(int index, ByteBuffer dst, boolean internal) {
        UnsafeByteBufUtil.getBytes(this, addr(index), index, dst);
    }

    @Override
    public ByteBuf setByte(int index, int value) {
        checkIndex(index);
        _setByte(index, value);
        return this;
    }

    @Override
    protected void _setByte(int index, int value) {
        UnsafeByteBufUtil.setByte(addr(index), value);
    }

    @Override
    public ByteBuf setShort(int index, int value) {
        checkIndex(index, 2);
        _setShort(index, value);
        return this;
    }

    @Override
    protected void _setShort(int index, int value) {
        UnsafeByteBufUtil.setShort(addr(index), value);
    }

    @Override
    protected void _setShortLE(int index, int value) {
        UnsafeByteBufUtil.setShortLE(addr(index), value);
    }

    @Override
    public ByteBuf setMedium(int index, int value) {
        checkIndex(index, 3);
        _setMedium(index, value);
        return this;
    }

    @Override
    protected void _setMedium(int index, int value) {
        UnsafeByteBufUtil.setMedium(addr(index), value);
    }

    @Override
    protected void _setMediumLE(int index, int value) {
        UnsafeByteBufUtil.setMediumLE(addr(index), value);
    }

    @Override
    public ByteBuf setInt(int index, int value) {
        checkIndex(index, 4);
        _setInt(index, value);
        return this;
    }

    @Override
    protected void _setInt(int index, int value) {
        UnsafeByteBufUtil.setInt(addr(index), value);
    }

    @Override
    protected void _setIntLE(int index, int value) {
        UnsafeByteBufUtil.setIntLE(addr(index), value);
    }

    @Override
    public ByteBuf setLong(int index, long value) {
        checkIndex(index, 8);
        _setLong(index, value);
        return this;
    }

    @Override
    protected void _setLong(int index, long value) {
        UnsafeByteBufUtil.setLong(addr(index), value);
    }

    @Override
    protected void _setLongLE(int index, long value) {
        UnsafeByteBufUtil.setLongLE(addr(index), value);
    }

    @Override
    public ByteBuf setBytes(int index, ByteBuf src, int srcIndex, int length) {
        UnsafeByteBufUtil.setBytes(this, addr(index), index, src, srcIndex, length);
        return this;
    }

    @Override
    public ByteBuf setBytes(int index, byte[] src, int srcIndex, int length) {
        UnsafeByteBufUtil.setBytes(this, addr(index), index, src, srcIndex, length);
        return this;
    }

    @Override
    public ByteBuf setBytes(int index, ByteBuffer src) {
        UnsafeByteBufUtil.setBytes(this, addr(index), index, src);
        return this;
    }

    @Override
    void getBytes(int index, OutputStream out, int length, boolean internal) throws IOException {
        UnsafeByteBufUtil.getBytes(this, addr(index), index, out, length);
    }

    @Override
    public int setBytes(int index, InputStream in, int length) throws IOException {
        return UnsafeByteBufUtil.setBytes(this, addr(index), index, in, length);
    }

    @Override
    public ByteBuf copy(int index, int length) {
        return UnsafeByteBufUtil.copy(this, addr(index), index, length);
    }

    final long addr(int index) {
        return memoryAddress + index;
    }

    @Override
    protected SwappedByteBuf newSwappedByteBuf() {
        if (PlatformDependent.isUnaligned()) {
            // Only use if unaligned access is supported otherwise there is no gain.
            return new UnsafeDirectSwappedByteBuf(this);
        }
        return super.newSwappedByteBuf();
    }

    @Override
    public ByteBuf setZero(int index, int length) {
        checkIndex(index, length);
        UnsafeByteBufUtil.setZero(addr(index), length);
        return this;
    }

    @Override
    public ByteBuf writeZero(int length) {
        ensureWritable(length);
        int wIndex = writerIndex;
        UnsafeByteBufUtil.setZero(addr(wIndex), length);
        writerIndex = wIndex + length;
        return this;
    }
}<|MERGE_RESOLUTION|>--- conflicted
+++ resolved
@@ -60,48 +60,7 @@
     }
 
     UnpooledUnsafeDirectByteBuf(ByteBufAllocator alloc, ByteBuffer initialBuffer, int maxCapacity, boolean doFree) {
-<<<<<<< HEAD
-        super(maxCapacity);
-        if (alloc == null) {
-            throw new NullPointerException("alloc");
-        }
-        if (initialBuffer == null) {
-            throw new NullPointerException("initialBuffer");
-        }
-        if (!initialBuffer.isDirect()) {
-            throw new IllegalArgumentException("initialBuffer is not a direct buffer.");
-        }
-        if (initialBuffer.isReadOnly()) {
-            throw new IllegalArgumentException("initialBuffer is a read-only buffer.");
-        }
-
-        int initialCapacity = initialBuffer.remaining();
-        if (initialCapacity > maxCapacity) {
-            throw new IllegalArgumentException(String.format(
-                    "initialCapacity(%d) > maxCapacity(%d)", initialCapacity, maxCapacity));
-        }
-
-        this.alloc = alloc;
-        doNotFree = !doFree;
-        setByteBuffer(initialBuffer.order(ByteOrder.BIG_ENDIAN), false);
-        writerIndex(initialCapacity);
-    }
-
-    /**
-     * Allocate a new direct {@link ByteBuffer} with the given initialCapacity.
-     */
-    protected ByteBuffer allocateDirect(int initialCapacity) {
-        return PlatformDependent.allocateDirectWithCleaner(initialCapacity);
-    }
-
-    /**
-     * Free a direct {@link ByteBuffer}
-     */
-    protected void freeDirect(ByteBuffer buffer) {
-        PlatformDependent.freeDirectWithCleaner(buffer);
-=======
         super(alloc, initialBuffer, maxCapacity, doFree, false);
->>>>>>> bd907c3b
     }
 
     @Override
