<?xml version="1.0" encoding="UTF-8"?>
<!--
  ~ Copyright 2017 The Netty Project
  ~
  ~ The Netty Project licenses this file to you under the Apache License,
  ~ version 2.0 (the "License"); you may not use this file except in compliance
  ~ with the License. You may obtain a copy of the License at:
  ~
  ~   http://www.apache.org/licenses/LICENSE-2.0
  ~
  ~ Unless required by applicable law or agreed to in writing, software
  ~ distributed under the License is distributed on an "AS IS" BASIS, WITHOUT
  ~ WARRANTIES OR CONDITIONS OF ANY KIND, either express or implied. See the
  ~ License for the specific language governing permissions and limitations
  ~ under the License.
  -->
<project xmlns="http://maven.apache.org/POM/4.0.0" xmlns:xsi="http://www.w3.org/2001/XMLSchema-instance" xsi:schemaLocation="http://maven.apache.org/POM/4.0.0 http://maven.apache.org/maven-v4_0_0.xsd">
  <modelVersion>4.0.0</modelVersion>
  <!--<parent>
    <groupId>org.sonatype.oss</groupId>
    <artifactId>oss-parent</artifactId>
    <version>7</version>
    <relativePath />
  </parent>-->

  <groupId>io.netty</groupId>
  <artifactId>netty-dev-tools</artifactId>
<<<<<<< HEAD
  <version>4.1.25.5.dse</version>
=======
  <version>4.1.42.Final</version>
>>>>>>> bd907c3b

  <name>Netty/Dev-Tools</name>

  <build>
    <plugins>
      <plugin>
        <groupId>org.apache.maven.plugins</groupId>
        <artifactId>maven-remote-resources-plugin</artifactId>
        <version>1.5</version>
        <executions>
          <execution>
            <goals>
              <goal>bundle</goal>
            </goals>
          </execution>
        </executions>
        <configuration>
          <includes>
            <include>**/*</include>
          </includes>
        </configuration>
      </plugin>
    </plugins>
  </build>

  <scm>
<<<<<<< HEAD
    <tag>netty-4.1.25.dse</tag>
=======
    <tag>netty-4.1.42.Final</tag>
>>>>>>> bd907c3b
  </scm>
</project><|MERGE_RESOLUTION|>--- conflicted
+++ resolved
@@ -25,11 +25,7 @@
 
   <groupId>io.netty</groupId>
   <artifactId>netty-dev-tools</artifactId>
-<<<<<<< HEAD
-  <version>4.1.25.5.dse</version>
-=======
   <version>4.1.42.Final</version>
->>>>>>> bd907c3b
 
   <name>Netty/Dev-Tools</name>
 
@@ -56,10 +52,6 @@
   </build>
 
   <scm>
-<<<<<<< HEAD
-    <tag>netty-4.1.25.dse</tag>
-=======
     <tag>netty-4.1.42.Final</tag>
->>>>>>> bd907c3b
   </scm>
 </project>