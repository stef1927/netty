/*
 * Copyright 2016 The Netty Project
 *
 * The Netty Project licenses this file to you under the Apache License,
 * version 2.0 (the "License"); you may not use this file except in compliance
 * with the License. You may obtain a copy of the License at:
 *
 *   http://www.apache.org/licenses/LICENSE-2.0
 *
 * Unless required by applicable law or agreed to in writing, software
 * distributed under the License is distributed on an "AS IS" BASIS, WITHOUT
 * WARRANTIES OR CONDITIONS OF ANY KIND, either express or implied. See the
 * License for the specific language governing permissions and limitations
 * under the License.
 */
package io.netty.handler.codec.http2;

import io.netty.buffer.ByteBuf;
import io.netty.channel.Channel;
import io.netty.channel.ChannelConfig;
import io.netty.channel.ChannelFuture;
import io.netty.channel.ChannelHandler;
import io.netty.channel.ChannelHandlerContext;
import io.netty.channel.ChannelPromise;
import io.netty.channel.EventLoop;
import io.netty.util.ReferenceCounted;

import io.netty.util.internal.UnstableApi;

import java.util.ArrayDeque;
import java.util.Queue;

import static io.netty.handler.codec.http2.Http2CodecUtil.HTTP_UPGRADE_STREAM_ID;
import static io.netty.handler.codec.http2.Http2Error.INTERNAL_ERROR;
import static io.netty.handler.codec.http2.Http2Exception.connectionError;

/**
 * An HTTP/2 handler that creates child channels for each stream.
 *
 * <p>When a new stream is created, a new {@link Channel} is created for it. Applications send and
 * receive {@link Http2StreamFrame}s on the created channel. {@link ByteBuf}s cannot be processed by the channel;
 * all writes that reach the head of the pipeline must be an instance of {@link Http2StreamFrame}. Writes that reach
 * the head of the pipeline are processed directly by this handler and cannot be intercepted.
 *
 * <p>The child channel will be notified of user events that impact the stream, such as {@link
 * Http2GoAwayFrame} and {@link Http2ResetFrame}, as soon as they occur. Although {@code
 * Http2GoAwayFrame} and {@code Http2ResetFrame} signify that the remote is ignoring further
 * communication, closing of the channel is delayed until any inbound queue is drained with {@link
 * Channel#read()}, which follows the default behavior of channels in Netty. Applications are
 * free to close the channel in response to such events if they don't have use for any queued
 * messages. Any connection level events like {@link Http2SettingsFrame} and {@link Http2GoAwayFrame}
 * will be processed internally and also propagated down the pipeline for other handlers to act on.
 *
 * <p>Outbound streams are supported via the {@link Http2StreamChannelBootstrap}.
 *
 * <p>{@link ChannelConfig#setMaxMessagesPerRead(int)} and {@link ChannelConfig#setAutoRead(boolean)} are supported.
 *
 * <h3>Reference Counting</h3>
 *
 * Some {@link Http2StreamFrame}s implement the {@link ReferenceCounted} interface, as they carry
 * reference counted objects (e.g. {@link ByteBuf}s). The multiplex codec will call {@link ReferenceCounted#retain()}
 * before propagating a reference counted object through the pipeline, and thus an application handler needs to release
 * such an object after having consumed it. For more information on reference counting take a look at
 * https://netty.io/wiki/reference-counted-objects.html
 *
 * <h3>Channel Events</h3>
 *
 * A child channel becomes active as soon as it is registered to an {@link EventLoop}. Therefore, an active channel
 * does not map to an active HTTP/2 stream immediately. Only once a {@link Http2HeadersFrame} has been successfully sent
 * or received, does the channel map to an active HTTP/2 stream. In case it is not possible to open a new HTTP/2 stream
 * (i.e. due to the maximum number of active streams being exceeded), the child channel receives an exception
 * indicating the cause and is closed immediately thereafter.
 *
 * <h3>Writability and Flow Control</h3>
 *
 * A child channel observes outbound/remote flow control via the channel's writability. A channel only becomes writable
 * when it maps to an active HTTP/2 stream and the stream's flow control window is greater than zero. A child channel
 * does not know about the connection-level flow control window. {@link ChannelHandler}s are free to ignore the
 * channel's writability, in which case the excessive writes will be buffered by the parent channel. It's important to
 * note that only {@link Http2DataFrame}s are subject to HTTP/2 flow control.
 *
 * @deprecated use {@link Http2FrameCodecBuilder} together with {@link Http2MultiplexHandler}.
 */
@Deprecated
@UnstableApi
public class Http2MultiplexCodec extends Http2FrameCodec {

    private final ChannelHandler inboundStreamHandler;
    private final ChannelHandler upgradeStreamHandler;
    private final Queue<AbstractHttp2StreamChannel> readCompletePendingQueue =
            new MaxCapacityQueue<AbstractHttp2StreamChannel>(new ArrayDeque<AbstractHttp2StreamChannel>(8),
                    // Choose 100 which is what is used most of the times as default.
                    Http2CodecUtil.SMALLEST_MAX_CONCURRENT_STREAMS);

    private boolean parentReadInProgress;
    private int idCount;

    // Need to be volatile as accessed from within the Http2MultiplexCodecStreamChannel in a multi-threaded fashion.
    volatile ChannelHandlerContext ctx;

    Http2MultiplexCodec(Http2ConnectionEncoder encoder,
                        Http2ConnectionDecoder decoder,
                        Http2Settings initialSettings,
                        ChannelHandler inboundStreamHandler,
                        ChannelHandler upgradeStreamHandler, boolean decoupleCloseAndGoAway) {
        super(encoder, decoder, initialSettings, decoupleCloseAndGoAway);
        this.inboundStreamHandler = inboundStreamHandler;
        this.upgradeStreamHandler = upgradeStreamHandler;
    }

    @Override
    public void onHttpClientUpgrade() throws Http2Exception {
        // We must have an upgrade handler or else we can't handle the stream
        if (upgradeStreamHandler == null) {
            throw connectionError(INTERNAL_ERROR, "Client is misconfigured for upgrade requests");
        }
        // Creates the Http2Stream in the Connection.
        super.onHttpClientUpgrade();
    }

    @Override
    public final void handlerAdded0(ChannelHandlerContext ctx) throws Exception {
        if (ctx.executor() != ctx.channel().eventLoop()) {
            throw new IllegalStateException("EventExecutor must be EventLoop of Channel");
        }
        this.ctx = ctx;
    }

    @Override
    public final void handlerRemoved0(ChannelHandlerContext ctx) throws Exception {
        super.handlerRemoved0(ctx);

        readCompletePendingQueue.clear();
    }

    @Override
    final void onHttp2Frame(ChannelHandlerContext ctx, Http2Frame frame) {
        if (frame instanceof Http2StreamFrame) {
            Http2StreamFrame streamFrame = (Http2StreamFrame) frame;
            AbstractHttp2StreamChannel channel  = (AbstractHttp2StreamChannel)
                    ((DefaultHttp2FrameStream) streamFrame.stream()).attachment;
            channel.fireChildRead(streamFrame);
            return;
        }
        if (frame instanceof Http2GoAwayFrame) {
            onHttp2GoAwayFrame(ctx, (Http2GoAwayFrame) frame);
        }
        // Send frames down the pipeline
        ctx.fireChannelRead(frame);
    }

    @Override
    final void onHttp2StreamStateChanged(ChannelHandlerContext ctx, DefaultHttp2FrameStream stream) {
        switch (stream.state()) {
            case HALF_CLOSED_LOCAL:
                if (stream.id() != HTTP_UPGRADE_STREAM_ID) {
                    // Ignore everything which was not caused by an upgrade
                    break;
                }
                // fall-through
            case HALF_CLOSED_REMOTE:
                // fall-through
            case OPEN:
                if (stream.attachment != null) {
                    // ignore if child channel was already created.
                    break;
                }
                final Http2MultiplexCodecStreamChannel streamChannel;
                // We need to handle upgrades special when on the client side.
                if (stream.id() == HTTP_UPGRADE_STREAM_ID && !connection().isServer()) {
                    // Add our upgrade handler to the channel and then register the channel.
                    // The register call fires the channelActive, etc.
                    assert upgradeStreamHandler != null;
                    streamChannel = new Http2MultiplexCodecStreamChannel(stream, upgradeStreamHandler);
                    streamChannel.closeOutbound();
                } else {
                    streamChannel = new Http2MultiplexCodecStreamChannel(stream, inboundStreamHandler);
                }
                ChannelFuture future = ctx.channel().eventLoop().register(streamChannel);
                if (future.isDone()) {
                    Http2MultiplexHandler.registerDone(future);
                } else {
                    future.addListener(Http2MultiplexHandler.CHILD_CHANNEL_REGISTRATION_LISTENER);
                }
                break;
            case CLOSED:
                AbstractHttp2StreamChannel channel = (AbstractHttp2StreamChannel) stream.attachment;
                if (channel != null) {
                    channel.streamClosed();
                }
                break;
            default:
                // ignore for now
                break;
        }
    }

    // TODO: This is most likely not the best way to expose this, need to think more about it.
    final Http2StreamChannel newOutboundStream() {
        return new Http2MultiplexCodecStreamChannel(newStream(), null);
    }

    @Override
    final void onHttp2FrameStreamException(ChannelHandlerContext ctx, Http2FrameStreamException cause) {
        Http2FrameStream stream = cause.stream();
        AbstractHttp2StreamChannel channel = (AbstractHttp2StreamChannel) ((DefaultHttp2FrameStream) stream).attachment;

        try {
            channel.pipeline().fireExceptionCaught(cause.getCause());
        } finally {
            channel.unsafe().closeForcibly();
        }
    }

    private void onHttp2GoAwayFrame(ChannelHandlerContext ctx, final Http2GoAwayFrame goAwayFrame) {
        try {
            forEachActiveStream(new Http2FrameStreamVisitor() {
                @Override
                public boolean visit(Http2FrameStream stream) {
                    final int streamId = stream.id();
                    AbstractHttp2StreamChannel channel = (AbstractHttp2StreamChannel)
                            ((DefaultHttp2FrameStream) stream).attachment;
                    if (streamId > goAwayFrame.lastStreamId() && connection().local().isValidStreamId(streamId)) {
                        channel.pipeline().fireUserEventTriggered(goAwayFrame.retainedDuplicate());
                    }
                    return true;
                }
            });
        } catch (Http2Exception e) {
            ctx.fireExceptionCaught(e);
            ctx.close();
        }
    }

    /**
     * Notifies any child streams of the read completion.
     */
    @Override
    public final void channelReadComplete(ChannelHandlerContext ctx) throws Exception {
        processPendingReadCompleteQueue();
        channelReadComplete0(ctx);
    }

    private void processPendingReadCompleteQueue() {
        parentReadInProgress = true;
        try {
            // If we have many child channel we can optimize for the case when multiple call flush() in
            // channelReadComplete(...) callbacks and only do it once as otherwise we will end-up with multiple
            // write calls on the socket which is expensive.
            for (;;) {
                AbstractHttp2StreamChannel childChannel = readCompletePendingQueue.poll();
                if (childChannel == null) {
                    break;
                }
                childChannel.fireChildReadComplete();
            }
        } finally {
            parentReadInProgress = false;
            readCompletePendingQueue.clear();
            // We always flush as this is what Http2ConnectionHandler does for now.
            flush0(ctx);
        }
    }
    @Override
    public final void channelRead(ChannelHandlerContext ctx, Object msg) throws Exception {
        parentReadInProgress = true;
        super.channelRead(ctx, msg);
    }

    @Override
    public final void channelWritabilityChanged(final ChannelHandlerContext ctx) throws Exception {
        if (ctx.channel().isWritable()) {
            // While the writability state may change during iterating of the streams we just set all of the streams
            // to writable to not affect fairness. These will be "limited" by their own watermarks in any case.
            forEachActiveStream(AbstractHttp2StreamChannel.WRITABLE_VISITOR);
        }

        ctx.fireChannelWritabilityChanged();
    }

    final void flush0(ChannelHandlerContext ctx) {
        flush(ctx);
    }

    private final class Http2MultiplexCodecStreamChannel extends AbstractHttp2StreamChannel {

        Http2MultiplexCodecStreamChannel(DefaultHttp2FrameStream stream, ChannelHandler inboundHandler) {
            super(stream, ++idCount, inboundHandler);
        }

        @Override
        protected boolean isParentReadInProgress() {
            return parentReadInProgress;
        }

        @Override
        protected void addChannelToReadCompletePendingQueue() {
            // If there is no space left in the queue, just keep on processing everything that is already
            // stored there and try again.
            while (!readCompletePendingQueue.offer(this)) {
                processPendingReadCompleteQueue();
            }
        }

        @Override
        protected ChannelHandlerContext parentContext() {
            return ctx;
        }

        @Override
        protected ChannelFuture write0(ChannelHandlerContext ctx, Object msg) {
            ChannelPromise promise = ctx.newPromise();
            Http2MultiplexCodec.this.write(ctx, msg, promise);
            return promise;
        }

        @Override
<<<<<<< HEAD
        public String toString() {
            return parent().toString() + "(H2 - " + stream + ')';
        }

        void writabilityChanged(boolean writable) {
            assert eventLoop().inEventLoop();
            if (writable != this.writable && isActive()) {
                // Only notify if we received a state change.
                this.writable = writable;
                pipeline().fireChannelWritabilityChanged();
            }
        }

        /**
         * Receive a read message. This does not notify handlers unless a read is in progress on the
         * channel.
         */
        ReadState fireChildRead(Http2Frame frame) {
            assert eventLoop().inEventLoop();
            if (!isActive()) {
                ReferenceCountUtil.release(frame);
                return ReadState.READ_IGNORED_CHANNEL_INACTIVE;
            }
            if (readInProgress && (inboundBuffer == null || inboundBuffer.isEmpty())) {
                // Check for null because inboundBuffer doesn't support null; we want to be consistent
                // for what values are supported.
                RecvByteBufAllocator.ExtendedHandle allocHandle = unsafe.recvBufAllocHandle();
                unsafe.doRead0(frame, allocHandle);
                return allocHandle.continueReading() ?
                        ReadState.READ_PROCESSED_OK_TO_PROCESS_MORE : ReadState.READ_PROCESSED_BUT_STOP_READING;
            } else {
                if (inboundBuffer == null) {
                    inboundBuffer = new ArrayDeque<Object>(4);
                }
                inboundBuffer.add(frame);
                return ReadState.READ_QUEUED;
            }
        }

        void fireChildReadComplete() {
            assert eventLoop().inEventLoop();
            try {
                if (readInProgress) {
                    inFireChannelReadComplete = true;
                    readInProgress = false;
                    unsafe().recvBufAllocHandle().readComplete();
                    pipeline().fireChannelReadComplete();
                }
            } finally {
                inFireChannelReadComplete = false;
            }
        }

        private final class Http2ChannelUnsafe implements Unsafe {
            private final VoidChannelPromise unsafeVoidPromise =
                    new VoidChannelPromise(DefaultHttp2StreamChannel.this, false);
            @SuppressWarnings("deprecation")
            private RecvByteBufAllocator.ExtendedHandle recvHandle;
            private boolean writeDoneAndNoFlush;
            private boolean closeInitiated;

            @Override
            public void connect(final SocketAddress remoteAddress,
                                SocketAddress localAddress, final ChannelPromise promise) {
                if (!promise.setUncancellable()) {
                    return;
                }
                promise.setFailure(new UnsupportedOperationException());
            }

            @Override
            public RecvByteBufAllocator.ExtendedHandle recvBufAllocHandle() {
                if (recvHandle == null) {
                    recvHandle = (RecvByteBufAllocator.ExtendedHandle) config().getRecvByteBufAllocator().newHandle();
                }
                return recvHandle;
            }

            @Override
            public SocketAddress localAddress() {
                return parent().unsafe().localAddress();
            }

            @Override
            public SocketAddress remoteAddress() {
                return parent().unsafe().remoteAddress();
            }

            @Override
            public void register(EventLoop eventLoop, ChannelPromise promise) {
                if (!promise.setUncancellable()) {
                    return;
                }
                if (registered) {
                    throw new UnsupportedOperationException("Re-register is not supported");
                }

                registered = true;

                if (!outbound) {
                    // Add the handler to the pipeline now that we are registered.
                    pipeline().addLast(inboundStreamHandler);
                }

                promise.setSuccess();

                pipeline().fireChannelRegistered();
                if (isActive()) {
                    pipeline().fireChannelActive();
                }
            }

            @Override
            public void bind(SocketAddress localAddress, ChannelPromise promise) {
                if (!promise.setUncancellable()) {
                    return;
                }
                promise.setFailure(new UnsupportedOperationException());
            }

            @Override
            public void disconnect(ChannelPromise promise) {
                close(promise);
            }

            @Override
            public void close(final ChannelPromise promise) {
                if (!promise.setUncancellable()) {
                    return;
                }
                if (closeInitiated) {
                    if (closePromise.isDone()) {
                        // Closed already.
                        promise.setSuccess();
                    } else if (!(promise instanceof VoidChannelPromise)) { // Only needed if no VoidChannelPromise.
                        // This means close() was called before so we just register a listener and return
                        closePromise.addListener(new ChannelFutureListener() {
                            @Override
                            public void operationComplete(ChannelFuture future) throws Exception {
                                promise.setSuccess();
                            }
                        });
                    }
                    return;
                }
                closeInitiated = true;

                closePending = false;
                fireChannelReadPending = false;

                // Only ever send a reset frame if the connection is still alive as otherwise it makes no sense at
                // all anyway.
                if (parent().isActive() && !streamClosedWithoutError && isStreamIdValid(stream().id())) {
                    Http2StreamFrame resetFrame = new DefaultHttp2ResetFrame(Http2Error.CANCEL).stream(stream());
                    write(resetFrame, unsafe().voidPromise());
                    flush();
                }

                if (inboundBuffer != null) {
                    for (;;) {
                        Object msg = inboundBuffer.poll();
                        if (msg == null) {
                            break;
                        }
                        ReferenceCountUtil.release(msg);
                    }
                }

                // The promise should be notified before we call fireChannelInactive().
                outboundClosed = true;
                closePromise.setSuccess();
                promise.setSuccess();

                pipeline().fireChannelInactive();
                if (isRegistered()) {
                    deregister(unsafe().voidPromise());
                }
                if (recvHandle != null) {
                    recvHandle.channelClosed();
                }
            }

            @Override
            public void closeForcibly() {
                close(unsafe().voidPromise());
            }

            @Override
            public void deregister(ChannelPromise promise) {
                if (!promise.setUncancellable()) {
                    return;
                }
                if (registered) {
                    registered = true;
                    promise.setSuccess();
                    pipeline().fireChannelUnregistered();
                } else {
                    promise.setFailure(new IllegalStateException("Not registered"));
                }
            }

            @Override
            public void beginRead() {
                if (readInProgress || !isActive()) {
                    return;
                }
                readInProgress = true;

                final RecvByteBufAllocator.Handle allocHandle = unsafe().recvBufAllocHandle();
                allocHandle.reset(config());
                if (inboundBuffer == null || inboundBuffer.isEmpty()) {
                    if (closePending) {
                        unsafe.closeForcibly();
                    }
                    return;
                }

                // We have already checked that the queue is not empty, so before this value is used it will always be
                // set by allocHandle.continueReading().
                boolean continueReading;
                do {
                    Object m = inboundBuffer.poll();
                    if (m == null) {
                        continueReading = false;
                        break;
                    }
                    doRead0((Http2Frame) m, allocHandle);
                } while (continueReading = allocHandle.continueReading());

                if (continueReading && parentReadInProgress) {
                    // We don't know if more frames will be delivered in the parent channel's read loop, so add this
                    // channel to the channelReadComplete queue to be notified later.
                    addChildChannelToReadPendingQueue(DefaultHttp2StreamChannel.this);
                } else {
                    // Reading data may result in frames being written (e.g. WINDOW_UPDATE, RST, etc..). If the parent
                    // channel is not currently reading we need to force a flush at the child channel, because we cannot
                    // rely upon flush occurring in channelReadComplete on the parent channel.
                    readInProgress = false;
                    allocHandle.readComplete();
                    pipeline().fireChannelReadComplete();
                    flush();
                    if (closePending) {
                        unsafe.closeForcibly();
                    }
                }
            }

            @SuppressWarnings("deprecation")
            void doRead0(Http2Frame frame, RecvByteBufAllocator.Handle allocHandle) {
                int numBytesToBeConsumed = 0;
                if (frame instanceof Http2DataFrame) {
                    numBytesToBeConsumed = ((Http2DataFrame) frame).initialFlowControlledBytes();
                    allocHandle.lastBytesRead(numBytesToBeConsumed);
                } else {
                    allocHandle.lastBytesRead(MIN_HTTP2_FRAME_SIZE);
                }
                allocHandle.incMessagesRead(1);
                pipeline().fireChannelRead(frame);

                if (numBytesToBeConsumed != 0) {
                    try {
                        writeDoneAndNoFlush |= onBytesConsumed(ctx, stream, numBytesToBeConsumed);
                    } catch (Http2Exception e) {
                        pipeline().fireExceptionCaught(e);
                    }
                }
            }

            @Override
            public void write(Object msg, final ChannelPromise promise) {
                // After this point its not possible to cancel a write anymore.
                if (!promise.setUncancellable()) {
                    ReferenceCountUtil.release(msg);
                    return;
                }

                if (!isActive() ||
                        // Once the outbound side was closed we should not allow header / data frames
                        outboundClosed && (msg instanceof Http2HeadersFrame || msg instanceof Http2DataFrame)) {
                    ReferenceCountUtil.release(msg);
                    promise.setFailure(CLOSED_CHANNEL_EXCEPTION);
                    return;
                }

                try {
                    if (msg instanceof Http2StreamFrame) {
                        Http2StreamFrame frame = validateStreamFrame((Http2StreamFrame) msg).stream(stream());
                        if (!firstFrameWritten && !isStreamIdValid(stream().id())) {
                            if (!(frame instanceof Http2HeadersFrame)) {
                                ReferenceCountUtil.release(frame);
                                promise.setFailure(
                                        new IllegalArgumentException("The first frame must be a headers frame. Was: "
                                        + frame.name()));
                                return;
                            }
                            firstFrameWritten = true;
                            ChannelFuture future = write0(frame);
                            if (future.isDone()) {
                                firstWriteComplete(future, promise);
                            } else {
                                future.addListener(new ChannelFutureListener() {
                                    @Override
                                    public void operationComplete(ChannelFuture future) throws Exception {
                                        firstWriteComplete(future, promise);
                                    }
                                });
                            }
                            return;
                        }
                    } else  {
                        String msgStr = msg.toString();
                        ReferenceCountUtil.release(msg);
                        promise.setFailure(new IllegalArgumentException(
                                "Message must be an " + StringUtil.simpleClassName(Http2StreamFrame.class) +
                                        ": " + msgStr));
                        return;
                    }

                    ChannelFuture future = write0(msg);
                    if (future.isDone()) {
                        writeComplete(future, promise);
                    } else {
                        future.addListener(new ChannelFutureListener() {
                            @Override
                            public void operationComplete(ChannelFuture future) throws Exception {
                                writeComplete(future, promise);
                            }
                        });
                    }
                } catch (Throwable t) {
                    promise.tryFailure(t);
                } finally {
                    writeDoneAndNoFlush = true;
                }
            }

            private void firstWriteComplete(ChannelFuture future, ChannelPromise promise) {
                Throwable cause = future.cause();
                if (cause == null) {
                    // As we just finished our first write which made the stream-id valid we need to re-evaluate
                    // the writability of the channel.
                    writabilityChanged(Http2MultiplexCodec.this.isWritable(stream));
                    promise.setSuccess();
                } else {
                    promise.setFailure(wrapStreamClosedError(cause));
                    // If the first write fails there is not much we can do, just close
                    closeForcibly();
                }
            }

            private void writeComplete(ChannelFuture future, ChannelPromise promise) {
                Throwable cause = future.cause();
                if (cause == null) {
                    promise.setSuccess();
                } else {
                    Throwable error = wrapStreamClosedError(cause);
                    promise.setFailure(error);

                    if (error instanceof ClosedChannelException) {
                        if (config.isAutoClose()) {
                            // Close channel if needed.
                            closeForcibly();
                        } else {
                            outboundClosed = true;
                        }
                    }
                }
            }

            private Throwable wrapStreamClosedError(Throwable cause) {
                // If the error was caused by STREAM_CLOSED we should use a ClosedChannelException to better
                // mimic other transports and make it easier to reason about what exceptions to expect.
                if (cause instanceof Http2Exception && ((Http2Exception) cause).error() == Http2Error.STREAM_CLOSED) {
                    return new ClosedChannelException().initCause(cause);
                }
                return cause;
            }

            private Http2StreamFrame validateStreamFrame(Http2StreamFrame frame) {
                if (frame.stream() != null && frame.stream() != stream) {
                    String msgString = frame.toString();
                    ReferenceCountUtil.release(frame);
                    throw new IllegalArgumentException(
                            "Stream " + frame.stream() + " must not be set on the frame: " + msgString);
                }
                return frame;
            }

            private ChannelFuture write0(Object msg) {
                ChannelPromise promise = ctx.newPromise();
                Http2MultiplexCodec.this.write(ctx, msg, promise);
                return promise;
            }

            @Override
            public void flush() {
                if (!writeDoneAndNoFlush) {
                    // There is nothing to flush so this is a NOOP.
                    return;
                }
                try {
                    // If we are currently in the  channelReadComplete(...) call we should just ignore the flush.
                    // We will ensure we trigger ctx.flush() after we processed all Channels later on and
                    // so aggregate the flushes. This is done as ctx.flush() is expensive when as it may trigger an
                    // write(...) or writev(...) operation on the socket.
                    if (!inFireChannelReadComplete) {
                        flush0(ctx);
                    }
                } finally {
                    writeDoneAndNoFlush = false;
                }
            }

            @Override
            public ChannelPromise voidPromise() {
                return unsafeVoidPromise;
            }

            @Override
            public ChannelOutboundBuffer outboundBuffer() {
                // Always return null as we not use the ChannelOutboundBuffer and not even support it.
                return null;
            }
        }

        /**
         * {@link ChannelConfig} so that the high and low writebuffer watermarks can reflect the outbound flow control
         * window, without having to create a new {@link WriteBufferWaterMark} object whenever the flow control window
         * changes.
         */
        private final class Http2StreamChannelConfig extends DefaultChannelConfig {

            Http2StreamChannelConfig(Channel channel) {
                super(channel);
                setRecvByteBufAllocator(new Http2StreamChannelRecvByteBufAllocator());
            }

            @Override
            public int getWriteBufferHighWaterMark() {
                return min(parent().config().getWriteBufferHighWaterMark(), initialOutboundStreamWindow);
            }

            @Override
            public int getWriteBufferLowWaterMark() {
                return min(parent().config().getWriteBufferLowWaterMark(), initialOutboundStreamWindow);
            }

            @Override
            public MessageSizeEstimator getMessageSizeEstimator() {
                return FlowControlledFrameSizeEstimator.INSTANCE;
            }

            @Override
            public WriteBufferWaterMark getWriteBufferWaterMark() {
                int mark = getWriteBufferHighWaterMark();
                return new WriteBufferWaterMark(mark, mark);
            }

            @Override
            public ChannelConfig setMessageSizeEstimator(MessageSizeEstimator estimator) {
                throw new UnsupportedOperationException();
            }

            @Override
            @Deprecated
            public ChannelConfig setWriteBufferHighWaterMark(int writeBufferHighWaterMark) {
                throw new UnsupportedOperationException();
            }

            @Override
            @Deprecated
            public ChannelConfig setWriteBufferLowWaterMark(int writeBufferLowWaterMark) {
                throw new UnsupportedOperationException();
            }

            @Override
            public ChannelConfig setWriteBufferWaterMark(WriteBufferWaterMark writeBufferWaterMark) {
                throw new UnsupportedOperationException();
            }

            @Override
            public ChannelConfig setRecvByteBufAllocator(RecvByteBufAllocator allocator) {
                if (!(allocator.newHandle() instanceof RecvByteBufAllocator.ExtendedHandle)) {
                    throw new IllegalArgumentException("allocator.newHandle() must return an object of type: " +
                            RecvByteBufAllocator.ExtendedHandle.class);
                }
                super.setRecvByteBufAllocator(allocator);
                return this;
            }
=======
        protected void flush0(ChannelHandlerContext ctx) {
            Http2MultiplexCodec.this.flush0(ctx);
>>>>>>> bd907c3b
        }
    }
}<|MERGE_RESOLUTION|>--- conflicted
+++ resolved
@@ -315,500 +315,8 @@
         }
 
         @Override
-<<<<<<< HEAD
-        public String toString() {
-            return parent().toString() + "(H2 - " + stream + ')';
-        }
-
-        void writabilityChanged(boolean writable) {
-            assert eventLoop().inEventLoop();
-            if (writable != this.writable && isActive()) {
-                // Only notify if we received a state change.
-                this.writable = writable;
-                pipeline().fireChannelWritabilityChanged();
-            }
-        }
-
-        /**
-         * Receive a read message. This does not notify handlers unless a read is in progress on the
-         * channel.
-         */
-        ReadState fireChildRead(Http2Frame frame) {
-            assert eventLoop().inEventLoop();
-            if (!isActive()) {
-                ReferenceCountUtil.release(frame);
-                return ReadState.READ_IGNORED_CHANNEL_INACTIVE;
-            }
-            if (readInProgress && (inboundBuffer == null || inboundBuffer.isEmpty())) {
-                // Check for null because inboundBuffer doesn't support null; we want to be consistent
-                // for what values are supported.
-                RecvByteBufAllocator.ExtendedHandle allocHandle = unsafe.recvBufAllocHandle();
-                unsafe.doRead0(frame, allocHandle);
-                return allocHandle.continueReading() ?
-                        ReadState.READ_PROCESSED_OK_TO_PROCESS_MORE : ReadState.READ_PROCESSED_BUT_STOP_READING;
-            } else {
-                if (inboundBuffer == null) {
-                    inboundBuffer = new ArrayDeque<Object>(4);
-                }
-                inboundBuffer.add(frame);
-                return ReadState.READ_QUEUED;
-            }
-        }
-
-        void fireChildReadComplete() {
-            assert eventLoop().inEventLoop();
-            try {
-                if (readInProgress) {
-                    inFireChannelReadComplete = true;
-                    readInProgress = false;
-                    unsafe().recvBufAllocHandle().readComplete();
-                    pipeline().fireChannelReadComplete();
-                }
-            } finally {
-                inFireChannelReadComplete = false;
-            }
-        }
-
-        private final class Http2ChannelUnsafe implements Unsafe {
-            private final VoidChannelPromise unsafeVoidPromise =
-                    new VoidChannelPromise(DefaultHttp2StreamChannel.this, false);
-            @SuppressWarnings("deprecation")
-            private RecvByteBufAllocator.ExtendedHandle recvHandle;
-            private boolean writeDoneAndNoFlush;
-            private boolean closeInitiated;
-
-            @Override
-            public void connect(final SocketAddress remoteAddress,
-                                SocketAddress localAddress, final ChannelPromise promise) {
-                if (!promise.setUncancellable()) {
-                    return;
-                }
-                promise.setFailure(new UnsupportedOperationException());
-            }
-
-            @Override
-            public RecvByteBufAllocator.ExtendedHandle recvBufAllocHandle() {
-                if (recvHandle == null) {
-                    recvHandle = (RecvByteBufAllocator.ExtendedHandle) config().getRecvByteBufAllocator().newHandle();
-                }
-                return recvHandle;
-            }
-
-            @Override
-            public SocketAddress localAddress() {
-                return parent().unsafe().localAddress();
-            }
-
-            @Override
-            public SocketAddress remoteAddress() {
-                return parent().unsafe().remoteAddress();
-            }
-
-            @Override
-            public void register(EventLoop eventLoop, ChannelPromise promise) {
-                if (!promise.setUncancellable()) {
-                    return;
-                }
-                if (registered) {
-                    throw new UnsupportedOperationException("Re-register is not supported");
-                }
-
-                registered = true;
-
-                if (!outbound) {
-                    // Add the handler to the pipeline now that we are registered.
-                    pipeline().addLast(inboundStreamHandler);
-                }
-
-                promise.setSuccess();
-
-                pipeline().fireChannelRegistered();
-                if (isActive()) {
-                    pipeline().fireChannelActive();
-                }
-            }
-
-            @Override
-            public void bind(SocketAddress localAddress, ChannelPromise promise) {
-                if (!promise.setUncancellable()) {
-                    return;
-                }
-                promise.setFailure(new UnsupportedOperationException());
-            }
-
-            @Override
-            public void disconnect(ChannelPromise promise) {
-                close(promise);
-            }
-
-            @Override
-            public void close(final ChannelPromise promise) {
-                if (!promise.setUncancellable()) {
-                    return;
-                }
-                if (closeInitiated) {
-                    if (closePromise.isDone()) {
-                        // Closed already.
-                        promise.setSuccess();
-                    } else if (!(promise instanceof VoidChannelPromise)) { // Only needed if no VoidChannelPromise.
-                        // This means close() was called before so we just register a listener and return
-                        closePromise.addListener(new ChannelFutureListener() {
-                            @Override
-                            public void operationComplete(ChannelFuture future) throws Exception {
-                                promise.setSuccess();
-                            }
-                        });
-                    }
-                    return;
-                }
-                closeInitiated = true;
-
-                closePending = false;
-                fireChannelReadPending = false;
-
-                // Only ever send a reset frame if the connection is still alive as otherwise it makes no sense at
-                // all anyway.
-                if (parent().isActive() && !streamClosedWithoutError && isStreamIdValid(stream().id())) {
-                    Http2StreamFrame resetFrame = new DefaultHttp2ResetFrame(Http2Error.CANCEL).stream(stream());
-                    write(resetFrame, unsafe().voidPromise());
-                    flush();
-                }
-
-                if (inboundBuffer != null) {
-                    for (;;) {
-                        Object msg = inboundBuffer.poll();
-                        if (msg == null) {
-                            break;
-                        }
-                        ReferenceCountUtil.release(msg);
-                    }
-                }
-
-                // The promise should be notified before we call fireChannelInactive().
-                outboundClosed = true;
-                closePromise.setSuccess();
-                promise.setSuccess();
-
-                pipeline().fireChannelInactive();
-                if (isRegistered()) {
-                    deregister(unsafe().voidPromise());
-                }
-                if (recvHandle != null) {
-                    recvHandle.channelClosed();
-                }
-            }
-
-            @Override
-            public void closeForcibly() {
-                close(unsafe().voidPromise());
-            }
-
-            @Override
-            public void deregister(ChannelPromise promise) {
-                if (!promise.setUncancellable()) {
-                    return;
-                }
-                if (registered) {
-                    registered = true;
-                    promise.setSuccess();
-                    pipeline().fireChannelUnregistered();
-                } else {
-                    promise.setFailure(new IllegalStateException("Not registered"));
-                }
-            }
-
-            @Override
-            public void beginRead() {
-                if (readInProgress || !isActive()) {
-                    return;
-                }
-                readInProgress = true;
-
-                final RecvByteBufAllocator.Handle allocHandle = unsafe().recvBufAllocHandle();
-                allocHandle.reset(config());
-                if (inboundBuffer == null || inboundBuffer.isEmpty()) {
-                    if (closePending) {
-                        unsafe.closeForcibly();
-                    }
-                    return;
-                }
-
-                // We have already checked that the queue is not empty, so before this value is used it will always be
-                // set by allocHandle.continueReading().
-                boolean continueReading;
-                do {
-                    Object m = inboundBuffer.poll();
-                    if (m == null) {
-                        continueReading = false;
-                        break;
-                    }
-                    doRead0((Http2Frame) m, allocHandle);
-                } while (continueReading = allocHandle.continueReading());
-
-                if (continueReading && parentReadInProgress) {
-                    // We don't know if more frames will be delivered in the parent channel's read loop, so add this
-                    // channel to the channelReadComplete queue to be notified later.
-                    addChildChannelToReadPendingQueue(DefaultHttp2StreamChannel.this);
-                } else {
-                    // Reading data may result in frames being written (e.g. WINDOW_UPDATE, RST, etc..). If the parent
-                    // channel is not currently reading we need to force a flush at the child channel, because we cannot
-                    // rely upon flush occurring in channelReadComplete on the parent channel.
-                    readInProgress = false;
-                    allocHandle.readComplete();
-                    pipeline().fireChannelReadComplete();
-                    flush();
-                    if (closePending) {
-                        unsafe.closeForcibly();
-                    }
-                }
-            }
-
-            @SuppressWarnings("deprecation")
-            void doRead0(Http2Frame frame, RecvByteBufAllocator.Handle allocHandle) {
-                int numBytesToBeConsumed = 0;
-                if (frame instanceof Http2DataFrame) {
-                    numBytesToBeConsumed = ((Http2DataFrame) frame).initialFlowControlledBytes();
-                    allocHandle.lastBytesRead(numBytesToBeConsumed);
-                } else {
-                    allocHandle.lastBytesRead(MIN_HTTP2_FRAME_SIZE);
-                }
-                allocHandle.incMessagesRead(1);
-                pipeline().fireChannelRead(frame);
-
-                if (numBytesToBeConsumed != 0) {
-                    try {
-                        writeDoneAndNoFlush |= onBytesConsumed(ctx, stream, numBytesToBeConsumed);
-                    } catch (Http2Exception e) {
-                        pipeline().fireExceptionCaught(e);
-                    }
-                }
-            }
-
-            @Override
-            public void write(Object msg, final ChannelPromise promise) {
-                // After this point its not possible to cancel a write anymore.
-                if (!promise.setUncancellable()) {
-                    ReferenceCountUtil.release(msg);
-                    return;
-                }
-
-                if (!isActive() ||
-                        // Once the outbound side was closed we should not allow header / data frames
-                        outboundClosed && (msg instanceof Http2HeadersFrame || msg instanceof Http2DataFrame)) {
-                    ReferenceCountUtil.release(msg);
-                    promise.setFailure(CLOSED_CHANNEL_EXCEPTION);
-                    return;
-                }
-
-                try {
-                    if (msg instanceof Http2StreamFrame) {
-                        Http2StreamFrame frame = validateStreamFrame((Http2StreamFrame) msg).stream(stream());
-                        if (!firstFrameWritten && !isStreamIdValid(stream().id())) {
-                            if (!(frame instanceof Http2HeadersFrame)) {
-                                ReferenceCountUtil.release(frame);
-                                promise.setFailure(
-                                        new IllegalArgumentException("The first frame must be a headers frame. Was: "
-                                        + frame.name()));
-                                return;
-                            }
-                            firstFrameWritten = true;
-                            ChannelFuture future = write0(frame);
-                            if (future.isDone()) {
-                                firstWriteComplete(future, promise);
-                            } else {
-                                future.addListener(new ChannelFutureListener() {
-                                    @Override
-                                    public void operationComplete(ChannelFuture future) throws Exception {
-                                        firstWriteComplete(future, promise);
-                                    }
-                                });
-                            }
-                            return;
-                        }
-                    } else  {
-                        String msgStr = msg.toString();
-                        ReferenceCountUtil.release(msg);
-                        promise.setFailure(new IllegalArgumentException(
-                                "Message must be an " + StringUtil.simpleClassName(Http2StreamFrame.class) +
-                                        ": " + msgStr));
-                        return;
-                    }
-
-                    ChannelFuture future = write0(msg);
-                    if (future.isDone()) {
-                        writeComplete(future, promise);
-                    } else {
-                        future.addListener(new ChannelFutureListener() {
-                            @Override
-                            public void operationComplete(ChannelFuture future) throws Exception {
-                                writeComplete(future, promise);
-                            }
-                        });
-                    }
-                } catch (Throwable t) {
-                    promise.tryFailure(t);
-                } finally {
-                    writeDoneAndNoFlush = true;
-                }
-            }
-
-            private void firstWriteComplete(ChannelFuture future, ChannelPromise promise) {
-                Throwable cause = future.cause();
-                if (cause == null) {
-                    // As we just finished our first write which made the stream-id valid we need to re-evaluate
-                    // the writability of the channel.
-                    writabilityChanged(Http2MultiplexCodec.this.isWritable(stream));
-                    promise.setSuccess();
-                } else {
-                    promise.setFailure(wrapStreamClosedError(cause));
-                    // If the first write fails there is not much we can do, just close
-                    closeForcibly();
-                }
-            }
-
-            private void writeComplete(ChannelFuture future, ChannelPromise promise) {
-                Throwable cause = future.cause();
-                if (cause == null) {
-                    promise.setSuccess();
-                } else {
-                    Throwable error = wrapStreamClosedError(cause);
-                    promise.setFailure(error);
-
-                    if (error instanceof ClosedChannelException) {
-                        if (config.isAutoClose()) {
-                            // Close channel if needed.
-                            closeForcibly();
-                        } else {
-                            outboundClosed = true;
-                        }
-                    }
-                }
-            }
-
-            private Throwable wrapStreamClosedError(Throwable cause) {
-                // If the error was caused by STREAM_CLOSED we should use a ClosedChannelException to better
-                // mimic other transports and make it easier to reason about what exceptions to expect.
-                if (cause instanceof Http2Exception && ((Http2Exception) cause).error() == Http2Error.STREAM_CLOSED) {
-                    return new ClosedChannelException().initCause(cause);
-                }
-                return cause;
-            }
-
-            private Http2StreamFrame validateStreamFrame(Http2StreamFrame frame) {
-                if (frame.stream() != null && frame.stream() != stream) {
-                    String msgString = frame.toString();
-                    ReferenceCountUtil.release(frame);
-                    throw new IllegalArgumentException(
-                            "Stream " + frame.stream() + " must not be set on the frame: " + msgString);
-                }
-                return frame;
-            }
-
-            private ChannelFuture write0(Object msg) {
-                ChannelPromise promise = ctx.newPromise();
-                Http2MultiplexCodec.this.write(ctx, msg, promise);
-                return promise;
-            }
-
-            @Override
-            public void flush() {
-                if (!writeDoneAndNoFlush) {
-                    // There is nothing to flush so this is a NOOP.
-                    return;
-                }
-                try {
-                    // If we are currently in the  channelReadComplete(...) call we should just ignore the flush.
-                    // We will ensure we trigger ctx.flush() after we processed all Channels later on and
-                    // so aggregate the flushes. This is done as ctx.flush() is expensive when as it may trigger an
-                    // write(...) or writev(...) operation on the socket.
-                    if (!inFireChannelReadComplete) {
-                        flush0(ctx);
-                    }
-                } finally {
-                    writeDoneAndNoFlush = false;
-                }
-            }
-
-            @Override
-            public ChannelPromise voidPromise() {
-                return unsafeVoidPromise;
-            }
-
-            @Override
-            public ChannelOutboundBuffer outboundBuffer() {
-                // Always return null as we not use the ChannelOutboundBuffer and not even support it.
-                return null;
-            }
-        }
-
-        /**
-         * {@link ChannelConfig} so that the high and low writebuffer watermarks can reflect the outbound flow control
-         * window, without having to create a new {@link WriteBufferWaterMark} object whenever the flow control window
-         * changes.
-         */
-        private final class Http2StreamChannelConfig extends DefaultChannelConfig {
-
-            Http2StreamChannelConfig(Channel channel) {
-                super(channel);
-                setRecvByteBufAllocator(new Http2StreamChannelRecvByteBufAllocator());
-            }
-
-            @Override
-            public int getWriteBufferHighWaterMark() {
-                return min(parent().config().getWriteBufferHighWaterMark(), initialOutboundStreamWindow);
-            }
-
-            @Override
-            public int getWriteBufferLowWaterMark() {
-                return min(parent().config().getWriteBufferLowWaterMark(), initialOutboundStreamWindow);
-            }
-
-            @Override
-            public MessageSizeEstimator getMessageSizeEstimator() {
-                return FlowControlledFrameSizeEstimator.INSTANCE;
-            }
-
-            @Override
-            public WriteBufferWaterMark getWriteBufferWaterMark() {
-                int mark = getWriteBufferHighWaterMark();
-                return new WriteBufferWaterMark(mark, mark);
-            }
-
-            @Override
-            public ChannelConfig setMessageSizeEstimator(MessageSizeEstimator estimator) {
-                throw new UnsupportedOperationException();
-            }
-
-            @Override
-            @Deprecated
-            public ChannelConfig setWriteBufferHighWaterMark(int writeBufferHighWaterMark) {
-                throw new UnsupportedOperationException();
-            }
-
-            @Override
-            @Deprecated
-            public ChannelConfig setWriteBufferLowWaterMark(int writeBufferLowWaterMark) {
-                throw new UnsupportedOperationException();
-            }
-
-            @Override
-            public ChannelConfig setWriteBufferWaterMark(WriteBufferWaterMark writeBufferWaterMark) {
-                throw new UnsupportedOperationException();
-            }
-
-            @Override
-            public ChannelConfig setRecvByteBufAllocator(RecvByteBufAllocator allocator) {
-                if (!(allocator.newHandle() instanceof RecvByteBufAllocator.ExtendedHandle)) {
-                    throw new IllegalArgumentException("allocator.newHandle() must return an object of type: " +
-                            RecvByteBufAllocator.ExtendedHandle.class);
-                }
-                super.setRecvByteBufAllocator(allocator);
-                return this;
-            }
-=======
         protected void flush0(ChannelHandlerContext ctx) {
             Http2MultiplexCodec.this.flush0(ctx);
->>>>>>> bd907c3b
         }
     }
 }