--- conflicted
+++ resolved
@@ -25,7 +25,7 @@
 
   <groupId>io.netty</groupId>
   <artifactId>netty-bom</artifactId>
-  <version>4.1.25.Final</version>
+  <version>4.1.25.dse</version>
   <packaging>pom</packaging>
 
   <name>Netty/BOM</name>
@@ -49,7 +49,7 @@
     <url>https://github.com/netty/netty</url>
     <connection>scm:git:git://github.com/netty/netty.git</connection>
     <developerConnection>scm:git:ssh://git@github.com/netty/netty.git</developerConnection>
-    <tag>netty-4.1.25.Final</tag>
+    <tag>netty-4.1.25.dse</tag>
   </scm>
 
   <developers>
@@ -69,285 +69,165 @@
       <dependency>
         <groupId>io.netty</groupId>
         <artifactId>netty-buffer</artifactId>
-<<<<<<< HEAD
-        <version>4.1.13.11.dse</version>
-=======
-        <version>4.1.25.Final</version>
->>>>>>> c67a3b05
+        <version>4.1.25.dse</version>
       </dependency>
       <dependency>
         <groupId>io.netty</groupId>
         <artifactId>netty-codec</artifactId>
-<<<<<<< HEAD
-        <version>4.1.13.11.dse</version>
-=======
-        <version>4.1.25.Final</version>
->>>>>>> c67a3b05
+        <version>4.1.25.dse</version>
       </dependency>
       <dependency>
         <groupId>io.netty</groupId>
         <artifactId>netty-codec-dns</artifactId>
-<<<<<<< HEAD
-        <version>4.1.13.11.dse</version>
-=======
-        <version>4.1.25.Final</version>
->>>>>>> c67a3b05
+        <version>4.1.25.dse</version>
       </dependency>
       <dependency>
         <groupId>io.netty</groupId>
         <artifactId>netty-codec-haproxy</artifactId>
-<<<<<<< HEAD
-        <version>4.1.13.11.dse</version>
-=======
-        <version>4.1.25.Final</version>
->>>>>>> c67a3b05
+        <version>4.1.25.dse</version>
       </dependency>
       <dependency>
         <groupId>io.netty</groupId>
         <artifactId>netty-codec-http</artifactId>
-<<<<<<< HEAD
-        <version>4.1.13.11.dse</version>
-=======
-        <version>4.1.25.Final</version>
->>>>>>> c67a3b05
+        <version>4.1.25.dse</version>
       </dependency>
       <dependency>
         <groupId>io.netty</groupId>
         <artifactId>netty-codec-http2</artifactId>
-<<<<<<< HEAD
-        <version>4.1.13.11.dse</version>
-=======
-        <version>4.1.25.Final</version>
->>>>>>> c67a3b05
+        <version>4.1.25.dse</version>
       </dependency>
       <dependency>
         <groupId>io.netty</groupId>
         <artifactId>netty-codec-memcache</artifactId>
-<<<<<<< HEAD
-        <version>4.1.13.11.dse</version>
-=======
-        <version>4.1.25.Final</version>
->>>>>>> c67a3b05
+        <version>4.1.25.dse</version>
       </dependency>
       <dependency>
         <groupId>io.netty</groupId>
         <artifactId>netty-codec-mqtt</artifactId>
-<<<<<<< HEAD
-        <version>4.1.13.11.dse</version>
-=======
-        <version>4.1.25.Final</version>
->>>>>>> c67a3b05
+        <version>4.1.25.dse</version>
       </dependency>
       <dependency>
         <groupId>io.netty</groupId>
         <artifactId>netty-codec-redis</artifactId>
-<<<<<<< HEAD
-        <version>4.1.13.11.dse</version>
-=======
-        <version>4.1.25.Final</version>
->>>>>>> c67a3b05
+        <version>4.1.25.dse</version>
       </dependency>
       <dependency>
         <groupId>io.netty</groupId>
         <artifactId>netty-codec-smtp</artifactId>
-<<<<<<< HEAD
-        <version>4.1.13.11.dse</version>
-=======
-        <version>4.1.25.Final</version>
->>>>>>> c67a3b05
+        <version>4.1.25.dse</version>
       </dependency>
       <dependency>
         <groupId>io.netty</groupId>
         <artifactId>netty-codec-socks</artifactId>
-<<<<<<< HEAD
-        <version>4.1.13.11.dse</version>
-=======
-        <version>4.1.25.Final</version>
->>>>>>> c67a3b05
+        <version>4.1.25.dse</version>
       </dependency>
       <dependency>
         <groupId>io.netty</groupId>
         <artifactId>netty-codec-stomp</artifactId>
-<<<<<<< HEAD
-        <version>4.1.13.11.dse</version>
-=======
-        <version>4.1.25.Final</version>
->>>>>>> c67a3b05
+        <version>4.1.25.dse</version>
       </dependency>
       <dependency>
         <groupId>io.netty</groupId>
         <artifactId>netty-codec-xml</artifactId>
-<<<<<<< HEAD
-        <version>4.1.13.11.dse</version>
-=======
-        <version>4.1.25.Final</version>
->>>>>>> c67a3b05
+        <version>4.1.25.dse</version>
       </dependency>
       <dependency>
         <groupId>io.netty</groupId>
         <artifactId>netty-common</artifactId>
-<<<<<<< HEAD
-        <version>4.1.13.11.dse</version>
-=======
-        <version>4.1.25.Final</version>
->>>>>>> c67a3b05
+        <version>4.1.25.dse</version>
       </dependency>
       <dependency>
         <groupId>io.netty</groupId>
         <artifactId>netty-dev-tools</artifactId>
-<<<<<<< HEAD
-        <version>4.1.13.dse</version>
-=======
-        <version>4.1.25.Final</version>
->>>>>>> c67a3b05
+        <version>4.1.25.dse</version>
       </dependency>
       <dependency>
         <groupId>io.netty</groupId>
         <artifactId>netty-handler</artifactId>
-<<<<<<< HEAD
-        <version>4.1.13.11.dse</version>
-=======
-        <version>4.1.25.Final</version>
->>>>>>> c67a3b05
+        <version>4.1.25.dse</version>
       </dependency>
       <dependency>
         <groupId>io.netty</groupId>
         <artifactId>netty-handler-proxy</artifactId>
-<<<<<<< HEAD
-        <version>4.1.13.11.dse</version>
-=======
-        <version>4.1.25.Final</version>
->>>>>>> c67a3b05
+        <version>4.1.25.dse</version>
       </dependency>
       <dependency>
         <groupId>io.netty</groupId>
         <artifactId>netty-resolver</artifactId>
-<<<<<<< HEAD
-        <version>4.1.13.11.dse</version>
-=======
-        <version>4.1.25.Final</version>
->>>>>>> c67a3b05
+        <version>4.1.25.dse</version>
       </dependency>
       <dependency>
         <groupId>io.netty</groupId>
         <artifactId>netty-resolver-dns</artifactId>
-<<<<<<< HEAD
-        <version>4.1.13.11.dse</version>
-=======
-        <version>4.1.25.Final</version>
->>>>>>> c67a3b05
+        <version>4.1.25.dse</version>
       </dependency>
       <dependency>
         <groupId>io.netty</groupId>
         <artifactId>netty-transport</artifactId>
-<<<<<<< HEAD
-        <version>4.1.13.11.dse</version>
-=======
-        <version>4.1.25.Final</version>
->>>>>>> c67a3b05
+        <version>4.1.25.dse</version>
       </dependency>
       <dependency>
         <groupId>io.netty</groupId>
         <artifactId>netty-transport-rxtx</artifactId>
-<<<<<<< HEAD
-        <version>4.1.13.11.dse</version>
-=======
-        <version>4.1.25.Final</version>
->>>>>>> c67a3b05
+        <version>4.1.25.dse</version>
       </dependency>
       <dependency>
         <groupId>io.netty</groupId>
         <artifactId>netty-transport-sctp</artifactId>
-<<<<<<< HEAD
-        <version>4.1.13.11.dse</version>
-=======
-        <version>4.1.25.Final</version>
->>>>>>> c67a3b05
+        <version>4.1.25.dse</version>
       </dependency>
       <dependency>
         <groupId>io.netty</groupId>
         <artifactId>netty-transport-udt</artifactId>
-<<<<<<< HEAD
-        <version>4.1.13.11.dse</version>
-=======
-        <version>4.1.25.Final</version>
->>>>>>> c67a3b05
+        <version>4.1.25.dse</version>
       </dependency>
       <dependency>
         <groupId>io.netty</groupId>
         <artifactId>netty-example</artifactId>
-<<<<<<< HEAD
-        <version>4.1.13.11.dse</version>
-=======
-        <version>4.1.25.Final</version>
->>>>>>> c67a3b05
+        <version>4.1.25.dse</version>
       </dependency>
       <dependency>
         <groupId>io.netty</groupId>
         <artifactId>netty-all</artifactId>
-<<<<<<< HEAD
-        <version>4.1.13.11.dse</version>
-=======
-        <version>4.1.25.Final</version>
->>>>>>> c67a3b05
+        <version>4.1.25.dse</version>
       </dependency>
       <dependency>
         <groupId>io.netty</groupId>
         <artifactId>netty-transport-native-unix-common</artifactId>
-<<<<<<< HEAD
-        <version>4.1.13.11.dse</version>
-=======
-        <version>4.1.25.Final</version>
->>>>>>> c67a3b05
+        <version>4.1.25.dse</version>
       </dependency>
       <dependency>
         <groupId>io.netty</groupId>
         <artifactId>netty-transport-native-unix-common</artifactId>
-        <version>4.1.25.Final</version>
+        <version>4.1.25.dse</version>
         <classifier>linux-x86_64</classifier>
       </dependency>
       <dependency>
         <groupId>io.netty</groupId>
         <artifactId>netty-transport-native-unix-common</artifactId>
-        <version>4.1.25.Final</version>
+        <version>4.1.25.dse</version>
         <classifier>osx-x86_64</classifier>
       </dependency>
       <dependency>
         <groupId>io.netty</groupId>
         <artifactId>netty-transport-native-epoll</artifactId>
-<<<<<<< HEAD
-        <version>4.1.13.11.dse</version>
-=======
-        <version>4.1.25.Final</version>
->>>>>>> c67a3b05
+        <version>4.1.25.dse</version>
       </dependency>
       <dependency>
         <groupId>io.netty</groupId>
         <artifactId>netty-transport-native-epoll</artifactId>
-<<<<<<< HEAD
-        <version>4.1.13.11.dse</version>
-=======
-        <version>4.1.25.Final</version>
->>>>>>> c67a3b05
+        <version>4.1.25.dse</version>
         <classifier>linux-x86_64</classifier>
       </dependency>
       <dependency>
         <groupId>io.netty</groupId>
         <artifactId>netty-transport-native-kqueue</artifactId>
-<<<<<<< HEAD
-        <version>4.1.13.11.dse</version>
-=======
-        <version>4.1.25.Final</version>
->>>>>>> c67a3b05
+        <version>4.1.25.dse</version>
       </dependency>
       <dependency>
         <groupId>io.netty</groupId>
         <artifactId>netty-transport-native-kqueue</artifactId>
-<<<<<<< HEAD
-        <version>4.1.13.11.dse</version>
-=======
-        <version>4.1.25.Final</version>
->>>>>>> c67a3b05
+        <version>4.1.25.dse</version>
         <classifier>osx-x86_64</classifier>
       </dependency>
     </dependencies>
