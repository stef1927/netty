--- conflicted
+++ resolved
@@ -132,17 +132,11 @@
     private int cancelledKeys;
     private boolean needsToSelectAgain;
 
-<<<<<<< HEAD
     protected NioEventLoop(NioEventLoopGroup parent, Executor executor, SelectorProvider selectorProvider,
-                 SelectStrategy strategy, RejectedExecutionHandler rejectedExecutionHandler) {
-        super(parent, executor, false, DEFAULT_MAX_PENDING_TASKS, rejectedExecutionHandler);
-=======
-    NioEventLoop(NioEventLoopGroup parent, Executor executor, SelectorProvider selectorProvider,
                  SelectStrategy strategy, RejectedExecutionHandler rejectedExecutionHandler,
                  EventLoopTaskQueueFactory queueFactory) {
         super(parent, executor, false, newTaskQueue(queueFactory), newTaskQueue(queueFactory),
                 rejectedExecutionHandler);
->>>>>>> bd907c3b
         if (selectorProvider == null) {
             throw new NullPointerException("selectorProvider");
         }
